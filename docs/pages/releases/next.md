---
hidden: true
title: Animation Capture pt. 2/4
description: Performance, performance, performance
---

Highlight for this release is **Rendering Performance**.

- [**ENHANCED** Performance](#performance) Less work, greater parallelism and more GPU
<<<<<<< HEAD
=======
- [**ADDED** Motion Blur](#motion-blur) More robust and actually useful compared to native Maya motion blur
>>>>>>> b8514d8b
- [**ENHANCED** Quality of Life](#quality-of-life) Automated clean-up, support for Z-up and more!

<br>

### Performance

In terms of time spent, Ragdoll has three stages.

| # | Stage | Description
|:--|:------|:----------
| 1 | `Evaluation` | This is your character rig - the transform hierarchy, constraints, any deformers, that kind of thing.
| 2 | `Simulation` | Once evaluated, Ragdoll considers all of this data and applies forces, solves constraints, contacts, that kind of thing.
| 3 | `Rendering` | Finally, we need pixels. In the case of Ragdoll, this means generating and uploading geometry to the GPU; including capsules but also your meshes which are converted into "convex hulls".

<<<<<<< HEAD
In the previous release, we focused entirely on workflow which had an indirect impact on `Evaluation` and `Rendering`. One got faster, but the other got slower.
=======
Simulation has always been fast and in the previous release, we focused entirely on workflow which had an indirect impact on `Evaluation` and `Rendering`. One got faster, but the other got slower.
>>>>>>> b8514d8b

![image](https://user-images.githubusercontent.com/2152766/135710838-f8fe9c13-ba0d-4f11-a41c-bce1155829b9.png)

!!! info "Changes in Part 1/4"
    Let's recap what happens in the previous release.

    We tackled Evaluation which boosted performance by 2-10x by unlocking parallelism. Before, the better your character rig benefited from multithreading the *worse* it would perform with Ragdoll. Ragdoll would force any control you simulated into serial evaluation - to compute one after another - because the solver was fundamentally single-threaded.

    With Markers, Ragdoll separated from the overall rig evaluation, which meant (1) your rig can continue running in parallel and (2) Ragdoll could also run in parallel.

    Consider this example.

    | Rigids | Markers
    |:-------|:----------
    | ![before](https://user-images.githubusercontent.com/2152766/135705272-0ea9e006-ed66-4f48-a442-42255844104d.png) | ![after](https://user-images.githubusercontent.com/2152766/135705269-363db122-7fe9-485d-b5a7-50af36335258.png)

    This is how Maya scheduled evaluation for this scene with `Rigid` versus `Marker`. To the left, everything runs one after the other. It's terrible. To the right, every box is evaluated in parallel. Which means the more boxes and cores you have, the better utilisation you get.

    The scene itself is very simple, it's this one here.

    <img width=300 src=https://user-images.githubusercontent.com/2152766/135705381-df6b9791-b1b5-4aea-818f-660ff6bafe43.png>

    So evaluation got faster, but rendering got slower. All-in-all we gained about 100% performance.

With this release, we'll tackle that rendering block. Let's have a look at what's changed, in order of most-to-least significance.

| Topic  | Savings | Description
|:--------|:--------|:------------
<<<<<<< HEAD
| Change Monitoring | 5-10x | Ignore anything that hasn't actually changed
| Connection Monitoring | 1-5x | Less dependence on time, more on physical connections being made
| Less Dirty Propagation | 3x | Less of a shotgun blast, more like a sniper
| Less CPU to GPU communication | 2x | More buffers, less uniforms

<br>

#### Change Monitoring

In the last release, Ragdoll would repeat itself on each frame.

1. Release all memory from GPU (slow)
2. Generate meshes, like capsules and convex hulls (fast)
3. Upload meshes to GPU (slow)
4. Render (slow)

With this release, steps 1-3 only happens when things change, and only for things that do change.

<br>

#### Connection Monitoring
=======
| Less CPU to GPU communication | 1550x | More buffers, less uniforms
| Connection Monitoring | 40x | Less dependence on time, more on physical connections being made and unmade
| Change Monitoring | 40x | Ignore anything that hasn't actually changed
| Less Dirty Propagation | 3x | Less of a shotgun blast, more like a sniper
>>>>>>> b8514d8b

<br>

#### CPU to GPU Communication

The previous release, and each one before it, had 1 shader per rigid. In the case of 600 rigid bodies, that meant 600 shaders. 600 shaders means 600 parameter updates of primarily color and 600 unique draw calls.

<<<<<<< HEAD
This release consolidates all shaders into *one*. Colors are uploaded only once alongside their geometry and rendered using custom a GLSL shader.

!!! info "DirectX 11"
    If you can't use OpenGL for whichever reason, there is backwards compatibility built-in.
=======
On top of this, all geometry was regenerated and re-uploaded to the GPU on every frame. Robust, but not very fast.

This release consolidates all shaders into *one*, colors are uploaded only once alongside their geometry and rendered using a custom GLSL shader (i.e. OpenGL 3.3).

??? info "What about DirectX?"
    If you are on Windows and can't use OpenGL for whichever reason, there is backwards compatibility built-in.
>>>>>>> b8514d8b

    ```py
    from ragdoll import options
    options.write("useShaders", False)
    ```

    Or via the Ragdoll Preferences.

    ![image](https://user-images.githubusercontent.com/2152766/135706370-250f4ebb-93e7-4752-9062-ffad65de47ad.png)

    Bearing in mind this will cost you 50% of the rendering performance and won't benefit from future shading related features and improvements. It will remain until it's clear whether and how much it is actually used. (Let us know in the chat!)

<<<<<<< HEAD
=======
Let's have a look at how this change affects your overall experience.

**Before (7fps)**

https://user-images.githubusercontent.com/2152766/135825072-fb1b52b0-34bc-493c-a960-be8537a38e27.mp4

**After (130 fps)**

https://user-images.githubusercontent.com/2152766/135825078-d3c876a2-6de7-42b4-8485-6d8947e94cec.mp4

A closer look reveals exactly where this improvement comes from.

**Before**

This block is what we control, it's the Ragdoll rendering pipeline taking a whopping **93 ms** per refresh.

![image](https://user-images.githubusercontent.com/2152766/135825217-017f37fa-dae0-457f-8a33-cc0c8b6419c1.png)

**After**

With this release, this number dropped to **0.06ms** (58 microseconds) that's an improvement of 1550x (!).

![image](https://user-images.githubusercontent.com/2152766/135819476-4d2c90d9-7f16-4f6b-a809-b18f60aec826.png)

!!! question "What about the other blocks?"
    The bottleneck has now moved to that green one and all of those blue, and those are Maya's internal rendering pipeline.

    There isn't much we can do to *directly* impact it; it's mostly out of our hands. However, by massaging our data more and making life easier for Maya it should be possible to reduce these as well.

    See [Future Work](#future-work) for details on next steps, and if this is something you, fellow reader, is familiar with do [get in touch!](https://ragdolldynamics/contact)

<br>

#### Connection & Change Monitoring

In the previous release, and all versions of Ragdoll so far, we've tasked Maya with evaluating every plug on every frame, including the heavy-duty plugs between `Rigid Body` -> `Solver`.

Here's what this felt like in a scenario of 600 unique objects.

**Before (5 fps)**

Painful! The reason is because even though we're only moving a single box, Ragdoll checks-in with all other boxes too.

https://user-images.githubusercontent.com/2152766/135825726-53b76429-0d05-4fa3-847c-19c825d0c34d.mp4 controls

**After (90 fps)**

Blissful. In this case, only one of the boxes is actually updated, as one would expect.

https://user-images.githubusercontent.com/2152766/135825732-ca3631a2-2920-428a-9f8d-2cb165a4531a.mp4 controls

Let's have a closer look at where performance is going here.

**Before**

Oh that's ghastly. Not only does it spend time evaluating all of those boxes, but it's making the solver take much longer consolidating the results taking a whopping **56 ms**.

![image](https://user-images.githubusercontent.com/2152766/135825628-e671a785-38ef-4c2f-8d52-2a33a1c4b099.png)

**After**

Whereas now, as one would expect, we're only evaluating this one box in a total of **0.7ms**, resulting in a performance improvement 80x.

![image](https://user-images.githubusercontent.com/2152766/135825659-a2f96650-1d84-4994-885f-e9d10fdaa3e7.png)

!!! question "That looks like 3?"
    And that's true, it still makes three separate calls to this one box. Which means there's more room to optimise here, and we'll get there.

    Needless to say, this happened before as well but was obscured by how many calls there actually are. Luckily, at least two of these calls happen in parallel.

**600 capsules**

The current framerate on 600 unique objects, something for future Ragdoll to try and compete with. For reference, an average ragdoll consists of about 20-30 objects.

https://user-images.githubusercontent.com/2152766/135828652-cc0ef941-a6ad-4ecd-9c9d-f69469a29a17.mp4 controls

>>>>>>> b8514d8b
<br>

#### Future Work

There is at least 4-16x performance left on the table for specialised cases.

| Work | Savings | Benefit
|:-----|:--------|:----
| Optimised Render Items | 4x | Native Maya still renders 4x faster than us
| Instancing for Rendering | 2-4x | Every render item is currently unique which means neither Maya nor your GPU is able to reuse geometry. Instancing is how games is able to render millions of objects on-screen at 60 fps, and best we can hope for is thousands.
| Instancing for Simulation | 2-4x | Likewise, every physics object is unique and, again, instancing in simulation is how games is able to run destruction and have thousands of objects interact in real-time.

The challenge in both of these is deduplication; of identifying which of the many shapes you use can reuse their geometry.

<br>

<<<<<<< HEAD
#### Limitations

Because monitoring for and responding to changes is a hard problem to solve, odds are some things aren't updating the way you expect. If you encounter any such issues, let us know in [the chat](https://ragdolldynamics.com/chat) or ping me directly at marcus@ragdolldynamics.com.

**Known Issues**

| Limitation | Description
|:-----------|:----------
| Constraint frames and translation | Frames are automatically computed based on the position and pivots of a control. Changing the pivot will update the constraint, but changing the position currently does not do a good job updating the constraint at both ends of the connection. Work around this by editing the position or pivot of any children and undo afterwards, to trigger a refresh. Alternatively re-open the scene to refresh everything.
=======
### Motion Blur

An unintended conseqence of the optimisation and shader work, we're currently compliant with Maya's requirement for motion blur. Since all of our simulation is transform-based, it means all of what you simulate can be motion blurred, as opposed to deformer and particle-based motion.

https://user-images.githubusercontent.com/2152766/135816508-81aae73d-7f4a-4165-9af8-abbc0c074409.mp4 controls

!!! info "Heads up"
    I use the word "currently" because there are a few key requirements that we might not be able to maintain into the future. Motion blur changes the evaluation graph almost entirely, needing to evaluate things before and after the current time, and doing a lot of that work in parallel. Our code is 99% parallelised already which is how this can work, but some code simply cannot be run in parallel.
>>>>>>> b8514d8b

<br>

### Quality of Life

A few things to make your day that much more bright.

<br>

<<<<<<< HEAD
=======
#### Guide Space 2.0

In the previous release, we introduced `Guide Space`. Which was a quick way of controlling whether a simulation should follow your animation in..

1. Local space
2. Worldspace
3. Both

But it was challenging to control, not very obvious. Especially with how it was also taking into account its "group" guide space. This release addresses this by enabling you to specify a guide space for *all* markers and selectively override only the ones you're interested in. Just like how the `Input Space` works.

>>>>>>> b8514d8b
#### Auto Delete

The `Delete All Physics` menu command does what it says on the tin; it deletes all Ragdoll nodes from your Maya scene. But deleting a node, such as the new `rSolver` left behind anything associated with it, like `rGroup` and any `rMarker` nodes.

This releases addresses this by automatically removing anything that depends on the node you delete. For example..

- Deleting a `rMarker` node also deletes any associated lollipop controls
- Deleting a `rGroup` also deletes the associated `rMarker` nodes
- Deleting the `rSolver` deleles all `rGroup` and `rMarker` nodes

Therefore, deleting a solver is now equivalent to `Delete All Physics`, making it much more intuitive to delete things on a whim.

<br>

#### Reset Button

Minor cosmetic improvement, the `Reset to Default` button now has an icon so you can actually *tell* it's a reset button (and not a bug, as many have pointed out 😅).

https://user-images.githubusercontent.com/2152766/134865922-07b55df5-1a88-4d5c-850c-bcc6976ee1d9.mp4 controls

<br>

#### Z-up

The default plane and solver offset was a off in the previous release, this fixes that. You can also manually re-adjust the plane and remove and orientation from the solver node to fix it locally, the solver itself is A-OK.

https://user-images.githubusercontent.com/2152766/135707451-00b49389-47b6-4d4e-8798-2dbe34532c2f.mp4

<br>

#### Auto Time

Start simulating at the Maya start time, wherever it may be.


<<<<<<< HEAD
=======

<br>

### Limitations

Because monitoring for and responding to changes is a hard problem to solve, odds are some things aren't updating the way you expect. If you encounter any such issues, let us know in [the chat](https://ragdolldynamics.com/chat) or ping me directly at marcus@ragdolldynamics.com.

**Known Issues**

| Limitation | Description
|:-----------|:----------
| Constraint frames and translation | Frames are automatically computed based on the position and pivots of a control. Changing the pivot will update the constraint, but changing the position currently does not do a good job updating the constraint at both ends of the connection. Work around this by editing the position or pivot of any children and undo afterwards, to trigger a refresh. Alternatively re-open the scene to refresh everything.

>>>>>>> b8514d8b
<br>

### Resources

Some well-hidden but essential resources for any of the above.

- [Parallel Evaluation](https://download.autodesk.com/us/company/files/UsingParallelMaya/2020/UsingParallelMaya.html)
- [VP2 API Porting Guide for Locators](images.autodesk.com/adsk/files/VP2_API_Porting_Guide_for_Locators.pdf)
- [VP2 API Porting Guide Part 1](images.autodesk.com/adsk/files/VP2_API_Porting_Guide0.pdf)
- [VP2 API Porting Guide Part 2](images.autodesk.com/adsk/files/VP2_API_Porting_Guide_Details0.pdf)<|MERGE_RESOLUTION|>--- conflicted
+++ resolved
@@ -7,10 +7,7 @@
 Highlight for this release is **Rendering Performance**.
 
 - [**ENHANCED** Performance](#performance) Less work, greater parallelism and more GPU
-<<<<<<< HEAD
-=======
 - [**ADDED** Motion Blur](#motion-blur) More robust and actually useful compared to native Maya motion blur
->>>>>>> b8514d8b
 - [**ENHANCED** Quality of Life](#quality-of-life) Automated clean-up, support for Z-up and more!
 
 <br>
@@ -25,11 +22,7 @@
 | 2 | `Simulation` | Once evaluated, Ragdoll considers all of this data and applies forces, solves constraints, contacts, that kind of thing.
 | 3 | `Rendering` | Finally, we need pixels. In the case of Ragdoll, this means generating and uploading geometry to the GPU; including capsules but also your meshes which are converted into "convex hulls".
 
-<<<<<<< HEAD
-In the previous release, we focused entirely on workflow which had an indirect impact on `Evaluation` and `Rendering`. One got faster, but the other got slower.
-=======
 Simulation has always been fast and in the previous release, we focused entirely on workflow which had an indirect impact on `Evaluation` and `Rendering`. One got faster, but the other got slower.
->>>>>>> b8514d8b
 
 ![image](https://user-images.githubusercontent.com/2152766/135710838-f8fe9c13-ba0d-4f11-a41c-bce1155829b9.png)
 
@@ -58,34 +51,10 @@
 
 | Topic  | Savings | Description
 |:--------|:--------|:------------
-<<<<<<< HEAD
-| Change Monitoring | 5-10x | Ignore anything that hasn't actually changed
-| Connection Monitoring | 1-5x | Less dependence on time, more on physical connections being made
-| Less Dirty Propagation | 3x | Less of a shotgun blast, more like a sniper
-| Less CPU to GPU communication | 2x | More buffers, less uniforms
-
-<br>
-
-#### Change Monitoring
-
-In the last release, Ragdoll would repeat itself on each frame.
-
-1. Release all memory from GPU (slow)
-2. Generate meshes, like capsules and convex hulls (fast)
-3. Upload meshes to GPU (slow)
-4. Render (slow)
-
-With this release, steps 1-3 only happens when things change, and only for things that do change.
-
-<br>
-
-#### Connection Monitoring
-=======
 | Less CPU to GPU communication | 1550x | More buffers, less uniforms
 | Connection Monitoring | 40x | Less dependence on time, more on physical connections being made and unmade
 | Change Monitoring | 40x | Ignore anything that hasn't actually changed
 | Less Dirty Propagation | 3x | Less of a shotgun blast, more like a sniper
->>>>>>> b8514d8b
 
 <br>
 
@@ -93,19 +62,12 @@
 
 The previous release, and each one before it, had 1 shader per rigid. In the case of 600 rigid bodies, that meant 600 shaders. 600 shaders means 600 parameter updates of primarily color and 600 unique draw calls.
 
-<<<<<<< HEAD
-This release consolidates all shaders into *one*. Colors are uploaded only once alongside their geometry and rendered using custom a GLSL shader.
-
-!!! info "DirectX 11"
-    If you can't use OpenGL for whichever reason, there is backwards compatibility built-in.
-=======
 On top of this, all geometry was regenerated and re-uploaded to the GPU on every frame. Robust, but not very fast.
 
 This release consolidates all shaders into *one*, colors are uploaded only once alongside their geometry and rendered using a custom GLSL shader (i.e. OpenGL 3.3).
 
 ??? info "What about DirectX?"
     If you are on Windows and can't use OpenGL for whichever reason, there is backwards compatibility built-in.
->>>>>>> b8514d8b
 
     ```py
     from ragdoll import options
@@ -118,8 +80,6 @@
 
     Bearing in mind this will cost you 50% of the rendering performance and won't benefit from future shading related features and improvements. It will remain until it's clear whether and how much it is actually used. (Let us know in the chat!)
 
-<<<<<<< HEAD
-=======
 Let's have a look at how this change affects your overall experience.
 
 **Before (7fps)**
@@ -196,7 +156,6 @@
 
 https://user-images.githubusercontent.com/2152766/135828652-cc0ef941-a6ad-4ecd-9c9d-f69469a29a17.mp4 controls
 
->>>>>>> b8514d8b
 <br>
 
 #### Future Work
@@ -213,8 +172,72 @@
 
 <br>
 
-<<<<<<< HEAD
-#### Limitations
+### Motion Blur
+
+An unintended conseqence of the optimisation and shader work, we're currently compliant with Maya's requirement for motion blur. Since all of our simulation is transform-based, it means all of what you simulate can be motion blurred, as opposed to deformer and particle-based motion.
+
+https://user-images.githubusercontent.com/2152766/135816508-81aae73d-7f4a-4165-9af8-abbc0c074409.mp4 controls
+
+!!! info "Heads up"
+    I use the word "currently" because there are a few key requirements that we might not be able to maintain into the future. Motion blur changes the evaluation graph almost entirely, needing to evaluate things before and after the current time, and doing a lot of that work in parallel. Our code is 99% parallelised already which is how this can work, but some code simply cannot be run in parallel.
+
+<br>
+
+### Quality of Life
+
+A few things to make your day that much more bright.
+
+<br>
+
+#### Guide Space 2.0
+
+In the previous release, we introduced `Guide Space`. Which was a quick way of controlling whether a simulation should follow your animation in..
+
+1. Local space
+2. Worldspace
+3. Both
+
+But it was challenging to control, not very obvious. Especially with how it was also taking into account its "group" guide space. This release addresses this by enabling you to specify a guide space for *all* markers and selectively override only the ones you're interested in. Just like how the `Input Space` works.
+
+#### Auto Delete
+
+The `Delete All Physics` menu command does what it says on the tin; it deletes all Ragdoll nodes from your Maya scene. But deleting a node, such as the new `rSolver` left behind anything associated with it, like `rGroup` and any `rMarker` nodes.
+
+This releases addresses this by automatically removing anything that depends on the node you delete. For example..
+
+- Deleting a `rMarker` node also deletes any associated lollipop controls
+- Deleting a `rGroup` also deletes the associated `rMarker` nodes
+- Deleting the `rSolver` deleles all `rGroup` and `rMarker` nodes
+
+Therefore, deleting a solver is now equivalent to `Delete All Physics`, making it much more intuitive to delete things on a whim.
+
+<br>
+
+#### Reset Button
+
+Minor cosmetic improvement, the `Reset to Default` button now has an icon so you can actually *tell* it's a reset button (and not a bug, as many have pointed out 😅).
+
+https://user-images.githubusercontent.com/2152766/134865922-07b55df5-1a88-4d5c-850c-bcc6976ee1d9.mp4 controls
+
+<br>
+
+#### Z-up
+
+The default plane and solver offset was a off in the previous release, this fixes that. You can also manually re-adjust the plane and remove and orientation from the solver node to fix it locally, the solver itself is A-OK.
+
+https://user-images.githubusercontent.com/2152766/135707451-00b49389-47b6-4d4e-8798-2dbe34532c2f.mp4
+
+<br>
+
+#### Auto Time
+
+Start simulating at the Maya start time, wherever it may be.
+
+
+
+<br>
+
+### Limitations
 
 Because monitoring for and responding to changes is a hard problem to solve, odds are some things aren't updating the way you expect. If you encounter any such issues, let us know in [the chat](https://ragdolldynamics.com/chat) or ping me directly at marcus@ragdolldynamics.com.
 
@@ -223,89 +246,7 @@
 | Limitation | Description
 |:-----------|:----------
 | Constraint frames and translation | Frames are automatically computed based on the position and pivots of a control. Changing the pivot will update the constraint, but changing the position currently does not do a good job updating the constraint at both ends of the connection. Work around this by editing the position or pivot of any children and undo afterwards, to trigger a refresh. Alternatively re-open the scene to refresh everything.
-=======
-### Motion Blur
-
-An unintended conseqence of the optimisation and shader work, we're currently compliant with Maya's requirement for motion blur. Since all of our simulation is transform-based, it means all of what you simulate can be motion blurred, as opposed to deformer and particle-based motion.
-
-https://user-images.githubusercontent.com/2152766/135816508-81aae73d-7f4a-4165-9af8-abbc0c074409.mp4 controls
-
-!!! info "Heads up"
-    I use the word "currently" because there are a few key requirements that we might not be able to maintain into the future. Motion blur changes the evaluation graph almost entirely, needing to evaluate things before and after the current time, and doing a lot of that work in parallel. Our code is 99% parallelised already which is how this can work, but some code simply cannot be run in parallel.
->>>>>>> b8514d8b
-
-<br>
-
-### Quality of Life
-
-A few things to make your day that much more bright.
-
-<br>
-
-<<<<<<< HEAD
-=======
-#### Guide Space 2.0
-
-In the previous release, we introduced `Guide Space`. Which was a quick way of controlling whether a simulation should follow your animation in..
-
-1. Local space
-2. Worldspace
-3. Both
-
-But it was challenging to control, not very obvious. Especially with how it was also taking into account its "group" guide space. This release addresses this by enabling you to specify a guide space for *all* markers and selectively override only the ones you're interested in. Just like how the `Input Space` works.
-
->>>>>>> b8514d8b
-#### Auto Delete
-
-The `Delete All Physics` menu command does what it says on the tin; it deletes all Ragdoll nodes from your Maya scene. But deleting a node, such as the new `rSolver` left behind anything associated with it, like `rGroup` and any `rMarker` nodes.
-
-This releases addresses this by automatically removing anything that depends on the node you delete. For example..
-
-- Deleting a `rMarker` node also deletes any associated lollipop controls
-- Deleting a `rGroup` also deletes the associated `rMarker` nodes
-- Deleting the `rSolver` deleles all `rGroup` and `rMarker` nodes
-
-Therefore, deleting a solver is now equivalent to `Delete All Physics`, making it much more intuitive to delete things on a whim.
-
-<br>
-
-#### Reset Button
-
-Minor cosmetic improvement, the `Reset to Default` button now has an icon so you can actually *tell* it's a reset button (and not a bug, as many have pointed out 😅).
-
-https://user-images.githubusercontent.com/2152766/134865922-07b55df5-1a88-4d5c-850c-bcc6976ee1d9.mp4 controls
-
-<br>
-
-#### Z-up
-
-The default plane and solver offset was a off in the previous release, this fixes that. You can also manually re-adjust the plane and remove and orientation from the solver node to fix it locally, the solver itself is A-OK.
-
-https://user-images.githubusercontent.com/2152766/135707451-00b49389-47b6-4d4e-8798-2dbe34532c2f.mp4
-
-<br>
-
-#### Auto Time
-
-Start simulating at the Maya start time, wherever it may be.
-
-
-<<<<<<< HEAD
-=======
-
-<br>
-
-### Limitations
-
-Because monitoring for and responding to changes is a hard problem to solve, odds are some things aren't updating the way you expect. If you encounter any such issues, let us know in [the chat](https://ragdolldynamics.com/chat) or ping me directly at marcus@ragdolldynamics.com.
-
-**Known Issues**
-
-| Limitation | Description
-|:-----------|:----------
-| Constraint frames and translation | Frames are automatically computed based on the position and pivots of a control. Changing the pivot will update the constraint, but changing the position currently does not do a good job updating the constraint at both ends of the connection. Work around this by editing the position or pivot of any children and undo afterwards, to trigger a refresh. Alternatively re-open the scene to refresh everything.
-
->>>>>>> b8514d8b
+
 <br>
 
 ### Resources
