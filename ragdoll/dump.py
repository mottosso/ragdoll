"""Recreate Maya scene from Ragdoll dump

# Usage Example
import json
dump = cmds.ragdollDump()
dump = json.loads(dump)
dedump(dump)

"""

import re
import os
import json
import copy
import logging

from maya import cmds
from .vendor import cmdx
from . import commands, internal, constants


log = logging.getLogger("ragdoll")


def load(fname, opts=None):
    """Create a Maya scene from an exported Ragdoll file

    New transforms are generated and then assigned Markers.

    """

    opts = dict(opts or {}, **{

        # No hierarchy here, it's cleeeean
        "matchBy": constants.MatchByName,

        # No need to retarget, we're targeting the inputs
        "retarget": False,
    })

    loader = Loader(opts)
    loader.read(fname)
    return loader.load()


def reinterpret(fname, opts=None):
    """Recreate Maya scene from exported Ragdoll file

    User-interface attributes like `density` and display settings
    are restored from a file otherwise mostly contains the raw
    simulation data.

    """

    loader = Loader(opts)
    loader.read(fname)
    return loader.reinterpret()


def export(fname=None, data=None):
    """Export everything Ragdoll-related into `fname`

    Arguments:
        fname (str, optional): Write to this file
        data (dict, optional): Export this dictionary instead

    Returns:
        data (dict): Exported data as a dictionary

    """

    if data is None:
        # Pull on solver, both at the start and first frame
        # to ensure everything is initialised.
        for solver in cmdx.ls(type="rdSolver"):
            start_time = int(solver["_startTime"].as_time().value)
            solver["startState"].read(time=cmdx.time(start_time))
            solver["currentState"].read(time=cmdx.time(start_time + 1))

        data = json.loads(cmds.ragdollDump())

    if "ui" not in data:
        data["ui"] = {}

    # Keep filename in the dump
    data["ui"]["filename"] = fname or "Memory"

    if fname is not None:
        with open(fname, "w") as f:
            json.dump(data, f, indent=4, sort_keys=True)

    cmds.currentTime(cmdx.min_time().value)

    return data


class Entity(int):
    pass


def Component(comp):
    """Simplified access to component members"""

    data = {}

    for key, value in comp["members"].items():
        if not isinstance(value, dict):
            pass

        elif value["type"] == "Entity":
            value = Entity(value["value"])

        elif value["type"] == "Vector3":
            value = cmdx.Vector(value["values"])

        elif value["type"] == "Color4":
            value = cmdx.Color(value["values"])

        elif value["type"] == "Matrix44":
            value = cmdx.Matrix4(value["values"])

        elif value["type"] == "Path":
            value = value["value"]

        elif value["type"] == "Quaternion":
            value = cmdx.Quaternion(*value["values"])

        elif value["type"] == "PointArray":
            values = []

            # Values are stored flat; every 3 values represent an Point
            stride = 0
            for _ in range(len(value["values"]) // 3):
                values.append(cmdx.Point(
                    value["values"][stride + 0],
                    value["values"][stride + 1],
                    value["values"][stride + 2],
                ))

                stride += 3
            value = values

        elif value["type"] == "UintArray":
            value = value["values"]

        else:
            raise TypeError("Unsupported type: %s" % value)

        data[key] = value

    return data


class Registry(object):
    def __init__(self, dump=None):
        if dump is None:
            dump = {
                "entities": {}
            }

        dump = copy.deepcopy(dump)
        dump["entities"] = {

            # Original JSON stores keys as strings, but the original
            # keys are integers; i.e. entity IDs
            Entity(entity): value
            for entity, value in dump["entities"].items()
        }

        self._dump = dump

    def count(self, *components):
        """Return number of entities with this component(s)"""
        return len(list(self.view(*components)))

    def view(self, *components):
        """Iterate over every entity that has all of `components`"""
        for entity in self._dump["entities"]:
            if all(self.has(entity, comp) for comp in components):
                yield entity

    def has(self, entity, component):
        """Return whether `entity` has `component`"""
        assert isinstance(entity, int), "entity must be int"
        assert isinstance(component, cmdx.string_types), (
            "component must be string")
        return component in self._dump["entities"][entity]["components"]

    def get(self, entity, component):
        """Return `component` for `entity`

        Returns:
            dict: The component

        Raises:
            KeyError: if `entity` does not have `component`

        Example:
            >>> s = {}
            >>> dump = cmds.ragdollDump()
            >>> dump["entities"][1] = {"components": {"SceneComponent": s}}
            >>> loader = Loader(dump)
            >>> assert s == loader.component(1, "SceneComponent")

        """

        try:
            return Component(
                self._dump["entities"][entity]["components"][component]
            )

        except KeyError as e:
            Name = self.get(entity, "NameComponent")
            name = Name["path"] or Name["value"]
            raise KeyError("%s did not have '%s' (%s)" % (name, component, e))

    def components(self, entity):
        """Return *all* components for `entity`"""
        return self._dump["entities"][entity]["components"]


def _name(Name, level=-1):
    return Name["path"].rsplit("|", 1)[level]


def DefaultDump():
    return {
        "schema": Loader.SupportedSchema,
        "entities": {},
        "info": {}
    }


def DefaultState():
    return {

        # Series of solver entities
        "solvers": [],

        # Series of group entities
        "groups": [],

        # Series of markers entities
        "markers": [],

        # Transforms that are already assigned
        "occupied": [],

        # Constraints of all sorts
        "constraints": [],

        # Map entity -> active Maya transform node
        "entityToTransform": {},

        # Markers without a transform
        "missing": [],

        # Paths used to search for each marker
        "searchTerms": {},
    }


class Loader(object):
    """Reconstruct physics from a Ragdoll dump

    A "dump" is the internal data of the Ragdoll plug-in.

    This loader reconstructs a Maya scene such that the results
    are the same as when the dump was originally created.

    Arguments:
        roots (list): Path(s) that the original path must match
        replace (list): Search/replace pairs of strings to find and replace
            in each original path
        overrideSolver (path): Use this solver instead of the one from the file

    """

    SupportedSchema = "ragdoll-1.0"

    def __init__(self, opts=None):
        opts = dict({
            "roots": [],
            "matchBy": constants.MatchByHierarchy,
            "searchAndReplace": ["", ""],
            "namespace": None,
            "preserveAttributes": True,
            "retarget": True,

            "overrideSolver": "",
            "createMissingTransforms": False,
        }, **(opts or {}))

        self._opts = opts

        # Do we need to re-analyse before use?
        self._dirty = True

        # Is the data valid, e.g. no null-entities?
        self._invalid_reasons = []

        # Transient data, updated on changes to fname and filtering
        self._state = DefaultState()

        self._registry = Registry()

        # Original dump
        self._dump = None

        # Default, in case data is passed in directly rather than a file
        self._current_fname = "character"

    def count(self):
        return len(self._state["entityToTransform"])

    @property
    def registry(self):
        return self._registry

    def dump(self):
        return copy.deepcopy(self._dump)

    def edit(self, options):
        self._opts.update(options)
        self._dirty = True

    def read(self, fname):
        self._invalid_reasons[:] = []

        dump = DefaultDump()

        if isinstance(fname, dict):
            # Developer-mode, bypass everything and use as-is
            dump = fname

        else:
            try:
                with open(fname) as f:
                    dump = json.load(f)
                self._current_fname = fname

            except Exception as e:
                error = (
                    "An exception was thrown when attempting to read %s\n%s"
                    % (fname, str(e))
                )

                self._invalid_reasons += [error]

        assert "schema" in dump and dump["schema"] == self.SupportedSchema, (
            "Dump not compatible with this version of Ragdoll"
        )

        self._registry = Registry(dump)
        self._dump = dump
        self._dirty = True

    def is_valid(self):
        return len(self._invalid_reasons) == 0

    def invalid_reasons(self):
        """Return reasons for failure, useful for reporting"""
        return self._invalid_reasons[:]

    def create(self, assembly):
        seen = {}
        created = {}

        def recursive_create(mod, entity, group):
            if entity in seen:
                return

            # Avoid cycles
            seen[entity] = True

            Rigid = self._registry.get(entity, "RigidComponent")
            MarkerUi = self._registry.get(entity, "MarkerUIComponent")
            Rest = self._registry.get(entity, "RestComponent")
            Scale = self._registry.get(entity, "ScaleComponent")

            parent = Rigid["parentRigid"]

            # Ensure we've created the parent already
            if parent and parent not in created:
                recursive_create(mod, parent, group)

            path = MarkerUi["sourceTransform"]
            name = path.rsplit("|", 1)[-1].rsplit(":", 1)[-1]
            parent_transform = created.get(parent) or group
            joint = mod.create_node("joint",
                                    name=name,
                                    parent=parent_transform)

            mtx = Rest["matrix"]

            if parent:
                ParentRest = self._registry.get(parent, "RestComponent")
                mtx *= ParentRest["matrix"].inverse()

            tm = cmdx.Tm(mtx)

            mod.set_attr(joint["translate"], tm.translation())
            mod.set_attr(joint["jointOrient"], tm.rotation())
            mod.set_attr(joint["scale"], Scale["value"])

            created[entity] = joint

        def extend_tip(mod, entity, joint):
            child = joint.child()

            if child:
                return

            Desc = self._registry.get(entity, "GeometryDescriptionComponent")
            offset = Desc["offset"]
            name = joint.name() + "_tip"
            joint = mod.create_node("joint", name=name, parent=joint)
            mod.set_attr(joint["translate"], offset * 2)

        with cmdx.DagModifier() as mod:
            skeleton_grp = assembly | "skeleton_grp"

            for entity in self._registry.view("RigidComponent", "MarkerUIComponent"):
                recursive_create(mod, entity, skeleton_grp)

            for entity, joint in created.items():
                extend_tip(mod, entity, joint)

        return created

    def analyse(self):
        """Fill internal state from dump with something we can use"""

        # No need for needless work
        if not self._dirty:
            return self._state

        # Clear previous results
        self._state = DefaultState()

        self._find_constraints()
        self._find_solvers()
        self._find_groups()
        self._find_markers()

        self.validate()

        self._dirty = False
        return self._state

    def validate(self):
        reasons = []
        self._invalid_reasons[:] = reasons

    def report(self):
        if self._dirty:
            self.analyse()

        def _name(entity):
            Name = self._registry.get(entity, "NameComponent")
            return Name["value"]

        solvers = self._state["solvers"]
        groups = self._state["groups"]
        constraints = self._state["constraints"]
        markers = self._state["entityToTransform"]

        if solvers:
            log.info("Solvers:")
            for entity in solvers:
                log.info("  %s.." % _name(entity))

        if groups:
            log.info("Groups:")
            for entity in groups:
                log.info("  %s.." % _name(entity))

        if markers:
            log.info("Markers:")
            for entity, transform in markers.items():
                log.info("  %s -> %s.." % (_name(entity), transform))

        if constraints:
            log.info("Constraints:")
            for entity in constraints:
                log.info("  %s.." % _name(entity))

        if not any([solvers, groups, constraints, markers]):
            log.warning("Dump was empty")

    @internal.with_undo_chunk
    @internal.maintain_selection
    def load(self):
        def create_mesh(mod, entity, name, parent):
            Desc = self._registry.get(entity, "GeometryDescriptionComponent")
            offset = cmdx.Tm(
                translate=Desc["offset"],
                rotate=Desc["rotation"]
            ).as_matrix()

            if Desc["type"] == "Box":
                mesh, _ = commands._polycube(parent,
                                             Desc["extents"].x,
                                             Desc["extents"].y,
                                             Desc["extents"].z,
                                             offset=offset)

            elif Desc["type"] == "Sphere":
                mesh, _ = commands._polysphere(parent,
                                               Desc["radius"],
                                               offset=offset)

            elif Desc["type"] == "Capsule":
                mesh, _ = commands._polycapsule(parent,
                                                Desc["length"],
                                                Desc["radius"],
                                                offset=offset)

            elif Desc["type"] == "ConvexHull":
                Meshes = self._registry.get(entity, "ConvexMeshComponents")
                mobj = meshes_to_mobj(Meshes, parent.object())

                # For some reason, we can't set inMesh.
                # So instead, we use the above meshes_to_mobj to generate a
                # new shape from scratch and change its name. A bit of a bummer..
                mesh = cmdx.Node(mobj)
                mod.rename_node(mesh, name + "Shape")

                mod.do_it()

                cmds.polySoftEdge(mesh.path(), angle=0, constructionHistory=True)

            else:
                raise ValueError("Unsupported shape type: %s" % shape_type)

            cmdx.encode("initialShadingGroup").add(mesh)

            return mesh

        name = os.path.basename(self._current_fname)
        name, _ = os.path.splitext(name)

        namespace = "%s" % name
        namespace = internal.unique_namespace(namespace)

        previous = cmds.namespaceInfo(currentNamespace=True)
        cmds.namespace(add=namespace)
        cmds.namespace(set=namespace)

        self._opts["namespace"] = namespace

        with cmdx.DagModifier() as mod:
            assembly = mod.create_node("transform", name)
            geometry_grp = mod.create_node("transform", "geometry_grp", assembly)
            skeleton_grp = mod.create_node("transform", "skeleton_grp", assembly)

        try:
            created = self.create(assembly)
            out = self.reinterpret()

            # Create meshes last, to avoid name conflict
            joint_to_mesh = {}
            with cmdx.DagModifier() as mod:
                for entity, joint in created.items():
                    name = joint.name()
                    parent = mod.create_node("transform", name, geometry_grp)
                    mesh = create_mesh(mod, entity, name, parent)
                    joint_to_mesh[joint] = parent

            for joint, mesh in joint_to_mesh.items():
                cmds.parentConstraint(str(joint), str(mesh),
                                      maintainOffset=False)
                cmds.scaleConstraint(str(joint), str(mesh),
                                     maintainOffset=False)

        finally:
            cmds.namespace(set=previous)

        return out

    @internal.with_undo_chunk
    def reinterpret(self, dry_run=False):
        """Interpret dump back into the UI-commands used to create them.

        For example, if two chains were created using the `Active Chain`
        command, then this function will attempt to figure this out and
        call `Active Chain` on the original controls.

        Unlike `load` this method reproduces what the artist did in order
        to author the rigids and constraints. The advantage is closer
        resemblance to newly authored chains and rigids, at the cost of
        less accurately capturing custom constraints and connections.

        Caveat:
            Imports are made using the current version of Ragdoll and its
            tools. Meaning that if a tool - e.g. create_chain - has been
            updated since the export was made, then the newly imported
            physics will be up-to-date but not necessarily the same as
            when it got exported.

        """

        # In case the user forgot or didn't know
        if self._dirty:
            self.analyse()

        if dry_run:
            return self.report()

        if not self.is_valid():
            return log.error("Dump not valid")

        if self._opts["createMissingTransforms"]:
            self._create_missing_transforms()

        rdsolvers = self._create_solvers()
        rdgroups = self._create_groups(rdsolvers)
        rdmarkers = self._create_markers(rdgroups, rdsolvers)
        rdconstraints = self._create_constraints(rdmarkers)

        self._dirty = True
        log.info("Done")

        return {
            "solvers": rdsolvers.values(),
            "groups": rdgroups.values(),
            "markers": rdmarkers.values(),
            "constraints": rdconstraints.values(),
        }

    def _create_missing_transforms(self):
        missing = self._state["missing"]

        if not missing:
            return

        log.info("Creating missing transforms..")

        with cmdx.DagModifier() as mod:
            for entity in missing:
                MarkerUi = self._registry.get(entity, "MarkerUIComponent")
                Rest = self._registry.get(entity, "RestComponent")
                Scale = self._registry.get(entity, "ScaleComponent")
                path = MarkerUi["sourceTransform"]

                # Maintain parent, if any
                parent = None
                try:
                    hierarchy, name = path.rsplit("|", 1)

                except ValueError:
                    # The path always contains at least the root
                    # separator so this is highly unlikely.
                    name = path

                else:
                    try:
                        hierarchy = self._pre_process_path(hierarchy)
                        parent = cmdx.encode(hierarchy)

                    except cmdx.ExistError:
                        pass

                name = internal.unique_name(name.replace(":", ""))
                transform = mod.create_node("transform",
                                            name=name,
                                            parent=parent)

                matrix = Rest["matrix"]
                scale = Scale["value"]

                if parent:
                    matrix *= parent["worldInverseMatrix"][0].as_matrix()

                tm = cmdx.Tm(matrix)
                transform["translate"] = tm.translation()
                transform["rotate"] = tm.rotation()
                transform["scale"] = scale

                self._state["entityToTransform"][entity] = transform

    def _create_solvers(self):
        log.info("Creating solver(s)..")

        rdsolvers = {}

        unoccupied_markers = list(self._state["markers"])
        for marker in self._state["occupied"]:
            unoccupied_markers.remove(marker)

        for marker in unoccupied_markers:
            if marker not in self._state["entityToTransform"]:
                unoccupied_markers.remove(marker)

        for entity in self._state["solvers"]:
            if self._opts["overrideSolver"]:
                try:
                    rdsolver = cmdx.encode(self._opts["overrideSolver"])
                    rdsolvers[entity] = rdsolver
                    continue

                except cmdx.ExistError:
                    # If the user requested to override it, they likely
                    # intended to stop if it could not be found.
                    raise cmdx.ExistError(
                        "Overridden solver '%s' could not be found"
                        % self._opts["overrideSolver"]
                    )

            # Ensure there is at least 1 marker in it
            is_empty = True
            for marker in unoccupied_markers:
                Scene = self._registry.get(marker, "SceneComponent")
                if Scene["entity"] == entity:
                    is_empty = False
                    break

            if is_empty:
                continue

            Name = self._registry.get(entity, "NameComponent")
            transform_name = Name["path"].rsplit("|", 1)[-1]
            rdsolver = commands.create_solver(transform_name)
            rdsolvers[entity] = rdsolver

        # Don't apply attributes from solver if the solver
        # already existed in the scene.
        override = self._opts["overrideSolver"]

        if self._opts["preserveAttributes"] and not override:
            with cmdx.DagModifier() as mod:
                for entity, rdsolver in rdsolvers.items():
                    try:
                        self._apply_solver(mod, entity, rdsolver)
                    except KeyError as e:
                        # Don't let poorly formatted JSON get in the way
                        log.warning("Could not restore attribute: %s.%s"
                                    % (rdsolver, e))

        return rdsolvers

    def _create_groups(self, rdsolvers):
        log.info("Creating group(s)..")

        unoccupied_markers = list(self._state["markers"])
        for marker in self._state["occupied"]:
            unoccupied_markers.remove(marker)

        for marker in unoccupied_markers:
            if marker not in self._state["entityToTransform"]:
                unoccupied_markers.remove(marker)

        rdgroups = {}

        with cmdx.DagModifier() as mod:
            for entity in self._state["groups"]:
                Scene = self._registry.get(entity, "SceneComponent")
                rdsolver = rdsolvers.get(Scene["entity"])

                if not rdsolver:
                    # Exported group wasn't part of an exported solver
                    # This would be exceedingly rare.
                    continue

                # Ensure there is at least 1 marker in it
                is_empty = True
                for marker in unoccupied_markers:
                    Group = self._registry.get(marker, "GroupComponent")
                    if Group["entity"] == entity:
                        is_empty = False
                        break

                if is_empty:
                    continue

                Name = self._registry.get(entity, "NameComponent")

                # E.g. |someCtl_rGroup
                transform_name = Name["path"].rsplit("|", 1)[-1]
                rdgroup = commands._create_group(mod, transform_name, rdsolver)
                rdgroups[entity] = rdgroup

            if self._opts["preserveAttributes"]:
                for entity, rdgroup in rdgroups.items():
                    try:
                        self._apply_group(mod, entity, rdgroup)
                    except KeyError as e:
                        # Don't let poorly formatted JSON get in the way
                        log.warning("Could not restore attribute: %s.%s"
                                    % (rdgroup, e))

        return rdgroups

    def _create_markers(self, rdgroups, rdsolvers):
        log.info("Creating marker(s)..")
        rdmarkers = {}

        ordered_markers = []
        unoccupied_markers = list(self._state["markers"])

        for marker in self._state["occupied"]:
            unoccupied_markers.remove(marker)

        for entity in unoccupied_markers:
            transform = self._state["entityToTransform"].get(entity)

            if not transform:
                continue

            Scene = self._registry.get(entity, "SceneComponent")
            rdsolver = rdsolvers.get(Scene["entity"])

            if not rdsolver:
                # Exported marker wasn't part of an exported solver
                continue

            rdmarker = commands.assign_marker(transform, rdsolver)

            rdmarkers[entity] = rdmarker
            ordered_markers.append((entity, rdmarker))

        if self._opts["preserveAttributes"]:
            with cmdx.DagModifier() as mod:

                if self._opts["retarget"]:
                    # Get this information from the file
                    for marker in rdmarkers.values():
                        mod.disconnect(marker["dst"][0])

                    mod.do_it()

                for entity, rdmarker in rdmarkers.items():
                    try:
                        self._apply_marker(mod, entity, rdmarker)
                    except KeyError as e:
                        # Don't let poorly formatted JSON get in the way
                        log.warning("Could not restore attribute: %s" % e)

        log.info("Adding to group(s)..")
        with cmdx.DagModifier() as mod:
            for entity, rdmarker in ordered_markers:
                Group = self._registry.get(entity, "GroupComponent")
                rdgroup = rdgroups.get(Group["entity"])

                if rdgroup is not None:
                    commands._add_to_group(mod, rdmarker, rdgroup)
                    mod.do_it()  # Commit to group

        log.info("Reconstructing hierarchy..")
        with cmdx.DagModifier() as mod:
            for entity, rdmarker in ordered_markers:
                Subs = self._registry.get(entity, "SubEntitiesComponent")
                Joint = self._registry.get(Subs["relative"], "JointComponent")
                parent_entity = Joint["parent"]

                if parent_entity:
                    # A parent was exported, but hasn't yet been created
                    if parent_entity not in rdmarkers:
                        log.debug(
                            "Missing parent, likely due to partial import"
                        )
                        continue

                    parent_rdmarker = rdmarkers[parent_entity]
                    mod.connect(parent_rdmarker["ragdollId"],
                                rdmarker["parentMarker"])

        if self._opts["createMissingTransforms"]:
            log.info("Taking ownership of newly created missing transforms..")
            with cmdx.DagModifier() as mod:
                for missing in self._state["missing"]:
                    rdmarker = rdmarkers[missing]
                    transform = self._state["entityToTransform"][missing]
                    commands._take_ownership(mod, rdmarker, transform)

        return rdmarkers

    def _create_constraints(self, rdmarkers):
        log.info("Creating constraint(s)..")
        rdconstraints = {}

        for entity in self._state["constraints"]:
            Joint = self._registry.get(entity, "JointComponent")

            parent_entity = Joint["parent"]
            child_entity = Joint["child"]

            if self._registry.has(entity, "DistanceJointComponent"):
                if not parent_entity:
                    log.warning(
                        "Distance constraint without a parent, this is a bug."
                    )

                if not child_entity:
                    log.warning(
                        "Distance constraint without a child, this is a bug."
                    )

                rdparent = rdmarkers.get(parent_entity)
                rdchild = rdmarkers.get(child_entity)

                # Some markers may not have been created, e.g.
                # via user filtering, in which case we can't
                # make this constraint.
                if not (rdparent and rdchild):
                    continue

                rdconstraint = commands.create_distance_constraint(
                    rdparent, rdchild)
                rdconstraints[entity] = rdconstraint

            elif self._registry.has(entity, "FixedJointComponent"):
                if not parent_entity:
                    log.warning(
                        "Weld constraint without a parent, this is a bug."
                    )

                if not child_entity:
                    log.warning(
                        "Weld constraint without a child, this is a bug."
                    )

                rdparent = rdmarkers.get(parent_entity)
                rdchild = rdmarkers.get(child_entity)

                if not (rdparent and rdchild):
                    continue

                rdconstraint = commands.create_fixed_constraint(
                    rdparent, rdchild)
                rdconstraints[entity] = rdconstraint

            elif self._registry.has(entity, "PinJointComponent"):
                if not child_entity:
                    log.warning(
                        "Pin constraint without a child, this is a bug."
                    )

                rdchild = rdmarkers.get(child_entity)

                if not rdchild:
                    continue

                rdconstraint = commands.create_pin_constraint(rdchild)
                rdconstraints[entity] = rdconstraint

        if self._opts["preserveAttributes"]:
            with cmdx.DagModifier() as mod:
                for entity, rdconstraint in rdconstraints.items():
                    try:
                        self._apply_constraint(mod, entity, rdconstraint)
                    except KeyError as e:
                        log.warning("Could not restore attribute: %s.%s"
                                    % (rdconstraint, e))

        return rdconstraints

    def _find_constraints(self):
        constraints = self._state["constraints"]
        constraints[:] = []

        for entity in self._registry.view("DistanceJointUIComponent"):
            constraints.append(entity)

        for entity in self._registry.view("PinJointUIComponent"):
            constraints.append(entity)

        for entity in self._registry.view("FixedJointComponent"):
            constraints.append(entity)

    def _find_solvers(self):
        solvers = self._state["solvers"]
        solvers[:] = []

        for entity in self._registry.view("SolverUIComponent"):
            solvers.append(entity)

    def _find_groups(self):
        groups = self._state["groups"]
        groups[:] = []

        for entity in self._registry.view("GroupUIComponent"):
            groups.append(entity)

        # Re-establish creation order
        def sort(entity):
            order = self._registry.get(entity, "OrderComponent")
            return order["value"]

        groups[:] = sorted(groups, key=sort)

    def _find_markers(self):
        """Find and associate each entity with a Maya transform"""
        markers = self._state["markers"]
        occupied = self._state["occupied"]
        missing = self._state["missing"]
        search_terms = self._state["searchTerms"]
        entity_to_transform = self._state["entityToTransform"]

        for entity in self._registry.view("MarkerUIComponent"):
            # Collected regardless
            markers.append(entity)

            MarkerUi = self._registry.get(entity, "MarkerUIComponent")

            # Find original path, minus the rigid
            # E.g. |rMarker_upperArm_ctl -> |root_grp|upperArm_ctrl
            path = MarkerUi["sourceTransform"]
            path = self._pre_process_path(path)

            search_terms[entity] = path

            # Exclude anything not starting with any of these
            roots = self._opts["roots"]
            if roots and not any(path.startswith(root) for root in roots):
                continue

            try:
                transform = cmdx.encode(path)

            except cmdx.ExistError:
                # Transform wasn't found in this scene, that's OK.
                # It just means it can't actually be loaded onto anything.
                missing.append(entity)
                continue

            # Avoid assigning to already assigned transforms
            if transform in entity_to_transform.values():
                occupied.append(entity)

            elif transform["message"].output(type="rdMarker"):
                occupied.append(entity)

            entity_to_transform[entity] = transform

        # Re-establish creation order
        def sort(entity):
            order = self._registry.get(entity, "OrderComponent")
            return order["value"]

        markers[:] = sorted(markers, key=sort)

    def _pre_process_path(self, path):
        """Apply search-and-replace rules along with namespace changes"""

        search, replace = self._opts["searchAndReplace"]
        search_terms = search.split(" ")
        replace_terms = replace.split(" ")

        if len(search_terms) > len(replace_terms):
            for term in search_terms[len(replace_terms):]:
                replace_terms.append("")

        # Split by space
        for a, b in zip(search_terms, replace_terms):
            path = path.replace(a, b)

        # Remove namespace from `path`
        if self._opts["namespace"] == " ":
            comps = []
            for comp in path.split("|"):
                comp = comp.rsplit(":", 1)[-1]
                comps.append(comp)
            path = "|".join(comps)

        # Replace namespace in `path`
        elif self._opts["namespace"]:
            namespace = self._opts["namespace"].replace(" ", "")

            # Give namespace-less paths an empty namespace
            # such that it can be replaced.
            comps = []
            for comp in path.split("|"):
                if ":" not in comp:
                    comp = ":" + comp

                comp = comp.rsplit(":", 1)[-1]
                comp = ":%s:%s" % (namespace, comp)
                comps.append(comp)

            path = "|".join(comps)

        if self._opts["matchBy"] == constants.MatchByName:
            path = path.rsplit("|", 1)[-1]

        # In case of double || characters
        path = path.replace("||", "|")

        # Support wildcard names
        # E.g. :manikin:L_arm -> :manikin:*L_arm
        if self._opts["matchBy"] == constants.MatchByName:
            if ":" in path and "|" not in path:
                path = "{0}:*{1}".format(*path.rsplit(":", 1))

        return path

    def _apply_solver(self, mod, entity, solver):
        Solver = self._registry.get(entity, "SolverComponent")
        SolverUi = self._registry.get(entity, "SolverUIComponent")

        frameskip_method = {
            "Pause": 0,
            "Ignore": 1,
        }.get(Solver["frameskipMethod"], 0)

        solver_type = {
            "PGS": 0,
            "TGS": 1,
        }.get(Solver["type"], 1)

        collision_type = {
            "SAT": 0,
            "PCM": 1,
        }.get(Solver["collisionDetectionType"], 1)

        mod.set_attr(solver["solverType"], solver_type)
        mod.set_attr(solver["frameskipMethod"], frameskip_method)
        mod.set_attr(solver["collisionDetectionType"], collision_type)
        mod.set_attr(solver["enabled"], Solver["enabled"])
        mod.set_attr(solver["airDensity"], Solver["airDensity"])
        mod.set_attr(solver["gravity"], Solver["gravity"])
        mod.set_attr(solver["substeps"], Solver["substeps"])
        mod.set_attr(solver["timeMultiplier"], Solver["timeMultiplier"])
        mod.set_attr(solver["spaceMultiplier"], Solver["spaceMultiplier"])
        mod.set_attr(solver["lod"], Solver["lod"])
        mod.set_attr(solver["poit"], Solver["positionIterations"])
        mod.set_attr(solver["veit"], Solver["velocityIterations"])
        mod.set_attr(solver["llst"], SolverUi["linearLimitStiffness"])
        mod.set_attr(solver["lldr"], SolverUi["linearLimitDamping"])
        mod.set_attr(solver["alst"], SolverUi["angularLimitStiffness"])
        mod.set_attr(solver["aldr"], SolverUi["angularLimitDamping"])
        mod.set_attr(solver["lcst"], SolverUi["linearConstraintStiffness"])
        mod.set_attr(solver["lcdr"], SolverUi["linearConstraintDamping"])
        mod.set_attr(solver["acst"], SolverUi["angularConstraintStiffness"])
        mod.set_attr(solver["acdr"], SolverUi["angularConstraintDamping"])
        mod.set_attr(solver["ldst"], SolverUi["linearDriveStiffness"])
        mod.set_attr(solver["lddr"], SolverUi["linearDriveDamping"])
        mod.set_attr(solver["adst"], SolverUi["angularDriveStiffness"])
        mod.set_attr(solver["addr"], SolverUi["angularDriveDamping"])
        mod.set_attr(solver["maxMassRatio"], SolverUi["maxMassRatio"])

    def _apply_group(self, mod, entity, group):
        GroupUi = self._registry.get(entity, "GroupUIComponent")

        input_type = {
            "Inherit": 0,
            "Off": 1,
            "Kinematic": 2,
            "Drive": 3
        }.get(GroupUi["inputType"], 3)

        drive_space = {
            "Relative": 1,
            "Absolute": 2,
            "Custom": 3
        }.get(GroupUi["driveSpace"], 1)

        linear_motion = {
            "Locked": constants.MotionLocked,
            "Limited": constants.MotionLimited,
            "Free": constants.MotionFree,
        }.get(GroupUi.get("linearMotion"), 0)

        mod.set_attr(group["inputType"], input_type)
        mod.set_attr(group["driveSpace"], drive_space)
        mod.set_attr(group["enabled"], GroupUi["enabled"])
        mod.set_attr(group["selfCollide"], GroupUi["selfCollide"])
        mod.set_attr(group["driveStiffness"], GroupUi["stiffness"])
        mod.set_attr(group["driveDampingRatio"], GroupUi["dampingRatio"])
        mod.set_attr(group["driveSpaceCustom"], GroupUi["driveSpaceCustom"])

        # Added 2022.02.25
        try:
            mod.set_attr(group["limo"], linear_motion)
            mod.set_attr(group["drls"],
                         GroupUi["driveRelativeLinearStiffness"])
            mod.set_attr(group["drld"],
                         GroupUi["driveRelativeLinearDampingRatio"])
        except KeyError:
            pass

    def _apply_constraint(self, mod, entity, con):
        Joint = self._registry.get(entity, "JointComponent")

        # Common across all constraints
        mod.set_attr(con["enabled"], Joint["enabled"])

        if self._registry.has(entity, "FixedJointComponent"):
            # No attributes for you
            pass

        elif self._registry.has(entity, "DistanceJointComponent"):
            Con = self._registry.get(entity, "DistanceJointComponent")
            Ui = self._registry.get(entity, "DistanceJointUIComponent")

            method = {
                "FromStart": 0,
                "Minimum": 1,
                "Maximum": 2,
                "Custom": 3,
            }.get(Con["method"], 0)

            mod.set_attr(con["stiffness"], Ui["stiffness"])
            mod.set_attr(con["dampingRatio"], Ui["dampingRatio"])
            mod.set_attr(con["maximum"], Con["maximum"])
            mod.set_attr(con["minimum"], Con["minimum"])
            mod.set_attr(con["tolerance"], Con["tolerance"])
            mod.set_attr(con["method"], method)

            parent_offset = cmdx.Tm(Joint["parentFrame"]).translation()
            child_offset = cmdx.Tm(Joint["childFrame"]).translation()
            mod.set_attr(con["parentOffset"], parent_offset)
            mod.set_attr(con["childOffset"], child_offset)

        elif self._registry.has(entity, "PinJointComponent"):
            Ui = self._registry.get(entity, "PinJointUIComponent")

            mod.set_attr(con["linearStiffness"], Ui["linearStiffness"])
            mod.set_attr(con["linearDampingRatio"], Ui["linearDampingRatio"])
            mod.set_attr(con["angularStiffness"], Ui["angularStiffness"])
            mod.set_attr(con["angularDampingRatio"], Ui["angularDampingRatio"])

        else:
            log.warning("Could not apply unsupported constraint: %s" % con)

    def _apply_marker(self, mod, entity, marker):
        Name = self._registry.get(entity, "NameComponent")
        Desc = self._registry.get(entity, "GeometryDescriptionComponent")
        Color = self._registry.get(entity, "ColorComponent")
        Rigid = self._registry.get(entity, "RigidComponent")
        Lod = self._registry.get(entity, "LodComponent")
        MarkerUi = self._registry.get(entity, "MarkerUIComponent")
        Drawable = self._registry.get(entity, "DrawableComponent")
        Subs = self._registry.get(entity, "SubEntitiesComponent")
        Joint = self._registry.get(Subs["relative"], "JointComponent")
        Limit = self._registry.get(Subs["relative"], "LimitComponent")
        Drive = self._registry.get(Subs["absolute"], "DriveComponent")

        mod.rename_node(marker, Name["value"])

        input_type = {
            "Inherit": 0,
            "Off": 1,
            "Kinematic": 2,
            "Drive": 3
        }.get(MarkerUi["inputType"], 0)

        drive_space = {
            "Inherit": 0,
            "Relative": 1,
            "Absolute": 2,
            "Custom": 3
        }.get(MarkerUi["driveSpace"], 0)

        linear_motion = {
            "Inherit": constants.MotionInherit,
            "Locked": constants.MotionLocked,
            "Limited": constants.MotionLimited,
            "Free": constants.MotionFree,
        }.get(MarkerUi.get("linearMotion"), 0)

        density_type = {
            "Off": constants.DensityOff,
            "Cotton": constants.DensityCotton,
            "Wood": constants.DensityWood,
            "Flesh": constants.DensityFlesh,
            "Uranium": constants.DensityUranium,
            "BlackHole": constants.DensityBlackHole,
            "Custom": constants.DensityCustom,
        }.get(Rigid["densityType"], 0)

        lod_preset = {
            "Level0": constants.Lod0,
            "Level1": constants.Lod1,
            "Level2": constants.Lod2,
            "Custom": constants.LodCustom,
        }.get(Lod["preset"], 0)

        lod_op = {
            "LessThan": constants.LodLessThan,
            "GreaterThan": constants.GreaterThan,
            "Equal": constants.LodEqual,
            "NotEqual": constants.LodNotEqual,
        }.get(Lod["op"], 0)

        display_type = {
            "Off": -1,
            "Default": 0,
            "Wire": 1,
            "Constant": 2,
            "Shaded": 3,
            "Mass": 4,
            "Friction": 5,
            "Restitution": 6,
            "Velocity": 7,
            "Contacts": 8,
        }.get(Drawable["displayType"], 0)

        mod.set_attr(marker["mass"], MarkerUi["mass"])
        mod.set_attr(marker["densityType"], density_type)
        mod.set_attr(marker["densityCustom"], Rigid["densityCustom"])
        mod.set_attr(marker["inputType"], input_type)
        mod.set_attr(marker["driveSpace"], drive_space)
        mod.set_attr(marker["driveSpaceCustom"], MarkerUi["driveSpaceCustom"])
        mod.set_attr(marker["driveStiffness"], MarkerUi["driveStiffness"])
        mod.set_attr(marker["ddra"], MarkerUi["driveDampingRatio"])
        mod.set_attr(marker["dral"], MarkerUi["driveAbsoluteLinear"])
        mod.set_attr(marker["draa"], MarkerUi["driveAbsoluteAngular"])
        mod.set_attr(marker["list"], MarkerUi["limitStiffness"])
        mod.set_attr(marker["ldra"], MarkerUi["limitDampingRatio"])
        mod.set_attr(marker["collisionGroup"], MarkerUi["collisionGroup"])
        mod.set_attr(marker["friction"], Rigid["friction"])
        mod.set_attr(marker["restitution"], Rigid["restitution"])
        mod.set_attr(marker["collide"], Rigid["collide"])
        mod.set_attr(marker["linearDamping"], Rigid["linearDamping"])
        mod.set_attr(marker["angularDamping"], Rigid["angularDamping"])
        mod.set_attr(marker["positionIterations"], Rigid["positionIterations"])
        mod.set_attr(marker["velocityIterations"], Rigid["velocityIterations"])
        mod.set_attr(marker["maxContactImpulse"], Rigid["maxContactImpulse"])
        mod.set_attr(marker["mxdv"], Rigid["maxDepenetrationVelocity"])
        mod.set_attr(marker["angularMass"], Rigid["angularMass"])
        mod.set_attr(marker["centerOfMass"], Rigid["centerOfMass"])
        mod.set_attr(marker["lodPreset"], lod_preset)
        mod.set_attr(marker["lodOperator"], lod_op)
        mod.set_attr(marker["lod"], Lod["level"])
        mod.set_attr(marker["displayType"], display_type)

        # Limits
        mod.set_attr(marker["parentFrame"], Joint["parentFrame"])
        mod.set_attr(marker["childFrame"], Joint["childFrame"])
        mod.set_attr(marker["limitRangeX"], Limit["twist"])
        mod.set_attr(marker["limitRangeY"], Limit["swing1"])
        mod.set_attr(marker["limitRangeZ"], Limit["swing2"])

        shape_type = {
            "Box": constants.BoxShape,
            "Sphere": constants.SphereShape,
            "Capsule": constants.CapsuleShape,
            "ConvexHull": constants.MeshShape,
        }.get(Desc["type"], constants.CapsuleShape)

        mod.set_attr(marker["shapeExtents"], Desc["extents"])
        mod.set_attr(marker["shapeLength"], Desc["length"])
        mod.set_attr(marker["shapeRadius"], Desc["radius"])
        mod.set_attr(marker["shapeOffset"], Desc["offset"])
        mod.set_attr(marker["color"], Color["value"])

        # These are exported as Quaternion
        rotation = Desc["rotation"].asEulerRotation()
        mod.set_attr(marker["shapeRotation"], rotation)

        # These were added to the .rag file after 2022.02.02
        try:
            mod.set_attr(marker["dlax"], Drive["linearAmount"].x)
            mod.set_attr(marker["dlay"], Drive["linearAmount"].y)
            mod.set_attr(marker["dlaz"], Drive["linearAmount"].z)
            mod.set_attr(marker["daat"], Drive["angularAmountTwist"])
            mod.set_attr(marker["daas"], Drive["angularAmountSwing"])
            mod.set_attr(marker["ignoreGravity"], Rigid["ignoreGravity"])
            mod.set_attr(marker["ignoreFields"], Rigid["ignoreFields"])
        except KeyError:
            pass

        # Added in 2022.03.14
        try:
            Origin = self._registry.get(entity, "OriginComponent")
            mod.set_attr(marker["originMatrix"], Origin["matrix"])
        except KeyError:
            pass

        # Added 2022.02.25
        try:
            mod.set_attr(marker["limo"], linear_motion)
            mod.set_attr(marker["drls"],
                         MarkerUi["driveRelativeLinearStiffness"])
            mod.set_attr(marker["drld"],
                         MarkerUi["driveRelativeLinearDampingRatio"])
        except KeyError:
            pass

        # Preserve destination transforms, where possible
        # In the case of importing onto a different character,
        # e.g. one without the IK controls, this would not match 1-to-1
        def retarget(path):
            try:
                path = self._pre_process_path(path)
                dest = cmdx.encode(path)

            except cmdx.ExistError:
                log.warning(
                    "Destination path '%s' from %s "
                    "could not be found and was ignored."
                    % (path, self._current_fname)
                )

            else:
                index = marker["dst"].next_available_index()
                dst = marker["dst"][index]
                mod.connect(dest["message"], dst)
                mod.do_it()

        # There will be *no* destinations per default
        if self._opts["retarget"]:
            for dest in MarkerUi["destinationTransforms"]:
                retarget(dest)

        mesh_replaced = False
        if MarkerUi["inputGeometryPath"]:
            path = MarkerUi["inputGeometryPath"]
            path = self._pre_process_path(path)

            try:
                shape = cmdx.encode(path)

            except cmdx.ExistError:

                # Backwards compatibility, before meshes were exported
                if not self._registry.has(entity, "ConvexMeshComponents"):
                    if shape_type == constants.MeshShape:
                        # No mesh? Resort to a plain capsule
                        shape_type = constants.CapsuleShape
                        log.warning(
                            "%s.%s=%s could not be found, reverting "
                            "to a capsule shape" % (
                                marker, "inputGeometry", path
                            )
                        )

            else:
                commands.replace_mesh(
                    marker, shape, opts={"maintainOffset": False}
                )
                mesh_replaced = True

            mod.set_attr(marker["inputGeometryMatrix"],
                         MarkerUi["inputGeometryMatrix"])

        if self._registry.has(entity, "ConvexMeshComponents"):
            if not mesh_replaced:
                if marker["inputGeometry"].connected:
                    mod.disconnect(marker["inputGeometry"])
                    mod.do_it()

                Meshes = self._registry.get(entity, "ConvexMeshComponents")

                # May be empty
                if Meshes["vertices"]:
                    mobj = meshes_to_mobj(Meshes)
                    mod.set_attr(marker["inputGeometry"], mobj)

                    # Matrix is baked into the exported vertices
                    mod.set_attr(marker["inputGeometryMatrix"],
                                 cmdx.Matrix4())

        # Set this after replacing the mesh, as the replaced
        # mesh may not actually be in use.
        mod.set_attr(marker["shapeType"], shape_type)


def meshes_to_mobj(Meshes, parent=None):
    vertices = cmdx.om.MFloatPointArray()
    polygon_connects = cmdx.om.MIntArray()
    polygon_counts = cmdx.om.MIntArray()

    for vertex in Meshes["vertices"]:
        vertices.append(vertex)

    for index in Meshes["indices"]:
        polygon_connects.append(index)

    if len(vertices) == 0:
        return cmdx.om.MObject.kNullObj

    # It's all triangles, 3 points each
<<<<<<< HEAD
    for index in range(int(len(polygon_connects) / 3)):
=======
    for index in range(len(polygon_connects) // 3):
>>>>>>> f375364b
        polygon_counts.append(3)

    mobj = parent

    if parent is None:
        data = cmdx.om.MFnMeshData()
        mobj = data.create()

    fn = cmdx.om.MFnMesh()
    out = fn.create(vertices,
                    polygon_counts,
                    polygon_connects,
                    [], [], mobj)

    return mobj if parent is None else out<|MERGE_RESOLUTION|>--- conflicted
+++ resolved
@@ -1472,11 +1472,7 @@
         return cmdx.om.MObject.kNullObj
 
     # It's all triangles, 3 points each
-<<<<<<< HEAD
-    for index in range(int(len(polygon_connects) / 3)):
-=======
     for index in range(len(polygon_connects) // 3):
->>>>>>> f375364b
         polygon_counts.append(3)
 
     mobj = parent
