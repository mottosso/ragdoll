"""Functionality for menus

This module is where we deal with the messy nature of user
input and try to be as forgiving as possible to what goes in,
and strict as possible about what goes out.

  ________________             _________
 |                |           |         |
 | User Selection |---- + --->|         |
 |________________|           |         |
  __________________          |         |    _______________
 |                  |         |         |   |               |
 | User preferences |-- + --->| Ragdoll |-->| User Feedback |
 |__________________|         |         |   |_______________|
  ____________                |         |
 |            |               |         |
 | Maya state |-------- + --->|         |
 |____________|               |_________|


Each command..

- Takes an optional (selection=) as its first argument
- Use persistent optionVars stored in Maya preferences
- Cannot throw an exception, these must be actionable messages
    for the end-user

These build on functionality found in ragdoll.commands
and can but generally *should not* be used for scripting.

"""

import os
import copy
import json
import errno
import logging
import traceback
import functools
import webbrowser
import contextlib

from maya import cmds
from maya.utils import MayaGuiLogHandler
from maya.api import OpenMaya as om
from .vendor import cmdx, qargparse

from . import (
    commands,
    upgrade,
    ui,
    options,
    dump,
    recording,
    licence,
    telemetry,
    widgets,
    constants as c,
    internal as i__,
    __
)

log = logging.getLogger("ragdoll")

Warning = ValueError
DoNothing = None
Cancelled = False

kSuccess = True
kFailure = False

# Internal
__.previousvars = dict({
    "MAYA_SCRIPT_PATH": os.getenv("MAYA_SCRIPT_PATH", ""),
    "XBMLANGPATH": os.getenv("XBMLANGPATH", ""),
}, **__.previousvars)  # Keep exising previous vars, if any


def _print_exception():
    log.warning(traceback.format_exc())


def _resource(*fname):
    dirname = os.path.dirname(__file__)
    resdir = os.path.join(dirname, "resources")
    return os.path.normpath(os.path.join(resdir, *fname))


def _is_standalone():
    """Is Maya running without a GUI?"""
    return not hasattr(cmds, "about") or cmds.about(batch=True)


def _is_interactive():
    """Is Maya running with a GUI?"""
    return not _is_standalone()


MessageBox = ui.MessageBox


if _is_standalone():
    def MessageBox(*args, **kwargs):
        return kSuccess


def _after_scene_open(*args):
    """Handle upgrades of nodes saved with an older version of Ragdoll"""

    if options.read("upgradeOnSceneOpen"):
        _evaluate_need_to_upgrade()

    uninstall_ui()


def _before_scene_open(*args):
    # Let go of all memory, to allow Ragdoll plug-in to be unloaded
    cmdx.uninstall()


def _before_scene_new(*args):
    cmdx.uninstall()
    uninstall_ui()


def requires_ui(func):
    """Wrapper for functions that rely on being displayed

    Mostly for CI. These are simply ignored.

    """

    @functools.wraps(func)
    def requires_ui_wrapper(*args, **kwargs):
        if _is_standalone():
            return kSuccess
        return func(*args, **kwargs)
    return requires_ui_wrapper


def with_exception_handling(func):
    """Turn exceptions into user-facing messages"""

    @functools.wraps(func)
    def format_exception_wrapper(*args, **kwargs):
        try:
            return func(*args, **kwargs)

        except i__.UserWarning as e:
            log.warning(traceback.format_exc())

            MessageBox(
                e.title,
                e.message,
                buttons=ui.OkButton,
                icon=ui.InformationIcon
            )

            return kFailure

        except Exception:
            # Turn this into a friendly warning
            log.warning(traceback.format_exc())
            return kFailure

    return format_exception_wrapper


# Every argument used by UIs
#
# These can be accessed/modified via cmds.optionVar
# as <prefix><name> where <prefix> is "ragdoll" and are
# all stored persistently alongside Maya's native preferences
with open(_resource("options.json")) as f:
    __.optionvars = json.load(f)
    __.optionvars.pop("#", None)  # Exclude comments

    if cmdx.__maya_version__ < 2020:
        __.optionvars["mimicFreezeTransform"]["enabled"] = False
        __.optionvars["mimicFreezeTransform"]["default"] = False


# Every menu item
with open(_resource("menu.json")) as f:
    __.menuitems = json.load(f)
    __.menuitems.pop("#", None)  # Exclude comments


def install():
    if __.installed:
        return

    options.install()
    install_logger()
    install_plugin()

    options.write("shaderPath", _resource("shaders"))
    options.write("fontPath", _resource("fonts"))
    options.write("iconPath", _resource("icons"))

    if _is_interactive():
        install_telemetry() if c.RAGDOLL_TELEMETRY else None
        install_callbacks()

        # Give Maya's GUI a chance to boot up
        cmds.evalDeferred(install_menu)

        # 2018 and consolidation doesn't play nicely without animated shaders
        if cmdx.__maya_version__ < 2019:
            def no_consolidate():
                try:
                    render = cmdx.encode("hardwareRenderingGlobals")
                    render["consolidateWorld"] = 0
                except Exception:
                    # Not a big deal, try again next time.
                    pass

            if options.read("maya2018ConsolidateWorldFix"):
                cmds.evalDeferred(no_consolidate)

        if not c.RAGDOLL_NO_STARTUP_DIALOG and options.read("firstLaunch2"):
            cmds.evalDeferred(welcome_user)
            options.write("firstLaunch2", False)

        # Enums were made into integers
        if options.read("firstLaunch3"):

            first_launch2 = options.read("firstLaunch2")
            options.reset()

            # Keep this, to avoid pestering the user with the splash dialog
            options.write("firstLaunch3", False)
            options.write("firstLaunch2", first_launch2)

    __.installed = True


def uninstall():
    if not __.installed:
        # May have been uninstalled by either the C++ plug-in,
        # or via the Script Editor or userSetup.py etc.
        return

    uninstall_telemetry() if c.RAGDOLL_TELEMETRY else None
    uninstall_logger()
    uninstall_menu()
    uninstall_ui()
    options.uninstall()
    cmdx.uninstall()
    licence.uninstall()

    if _is_interactive():
        uninstall_callbacks()

    # Call last, for Maya to properly unload and clean up
    try:
        uninstall_plugin()

    except RuntimeError:
        # This is fine, for development
        traceback.print_exc()

    # Erase all trace
    import sys
    for module in sys.modules.copy():
        if module.startswith("ragdoll"):
            sys.modules.pop(module)

    __.installed = False


class RagdollGuiLogHandler(MayaGuiLogHandler):
    """Gather errors and warnings for the Message Board"""

    history = []

    def emit(self, record):
        if record.levelno > logging.INFO:
            RagdollGuiLogHandler.history.append(record)
            update_menu()

        if record.levelno == logging.WARNING:
            __.telemetry_data["maya"]["warnings"] += 1

        if record.levelno >= logging.ERROR:
            __.telemetry_data["maya"]["errors"] += 1

        return super(RagdollGuiLogHandler, self).emit(record)


def install_logger():
    fmt = logging.Formatter(
        "ragdoll.%(funcName)s() - %(message)s"
    )

    # This one works like logging.StreamHandler,
    # except it also colors the Command Line nicely
    handler = RagdollGuiLogHandler()

    handler.setFormatter(fmt)
    log.addHandler(handler)
    log.propagate = False


def install_telemetry():
    ragdoll_dir = os.path.expanduser("~/.ragdoll")
    crash_fname = os.path.join(
        ragdoll_dir, "ragdollCrashed_%d.txt" % os.getpid()
    )

    try:
        os.makedirs(ragdoll_dir)

    except OSError as e:
        if e.errno == errno.EEXIST:
            # This is fine
            pass

        else:
            # Can't think of a reason why this would ever happen
            log.debug("Could not create ~/.ragdoll user-directory")

    if os.path.exists(crash_fname):
        __.telemetry_data["maya"]["crashed"] = True
        os.remove(crash_fname)
        log.debug("Maya crashed last time, with Ragdoll loaded.")

    with open(crash_fname, "w") as f:
        f.write("Nothing to see here")

    telemetry.install()


def uninstall_telemetry():
    ragdoll_dir = os.path.expanduser("~/.ragdoll")
    crash_fname = os.path.join(
        ragdoll_dir, "ragdollCrashed_%d.txt" % os.getpid()
    )

    try:
        os.remove(crash_fname)
    except OSError as e:
        if e.errno == errno.ENOENT:
            # If it isn't there, it isn't there
            pass
        else:
            # Could be a permission issue, which I don't expect
            # could ever happen.
            log.debug("Could not remove crash file")


def uninstall_logger():
    log.handlers[:] = []
    log.propagate = True  # Defer to root logger


def _on_cycle(clientData=None):
    """The solver is panicking

    This is expected to happen only when there is a cycle,
    but could happen for other reasons too. The result is
    an unexpected dependency graph, where one rigid or scene
    evaluates ahead of another.

    """

    log.warning("Something is not right!")


def _on_licence_expired(clientData=None):
    # Careful not to immediately call Qt,
    # as it may put Maya into an infinite sleep.
    cmds.evalDeferred(welcome_user)


def _on_nonkeyable_keyed(clientData=None):
    """Called on attempted keyframining of a non-keyable attribute"""

    cmds.evalDeferred(lambda: ui.notify(
        "Non-keyable Attribute",
        "This attribute cannot be keyframed",
        location="cursor",
        shake=True
    ))


def _on_noncommercial_file(clientData=None):
    """Called on opening a file saved with a non-commercial Ragdoll"""

    msg = (
        "This file was saved using a non-commercial licence of Ragdoll\n"
        "and cannot be opened with a commercial licence.\n"
        "\n"
        "This Ragdoll instance has been converted into a non-commercial\n"
        "licence, reload the plug-in to restore your commercial licence."
    )

    def deferred():
        ui.notify("Non-commercial file", msg, persistent=True, location="menu")
        welcome_user()

    cmds.evalDeferred(deferred)
    log.warning(msg)


def _on_noncommercial_export(clientData=None):
    """Called on attempted export from non-commercial version"""

    msg = (
        "Export is a Ragdoll Unlimited feature, "
        "and is limited to a maximum<br>"
        "of 10 markers with a <b>Complete</b> "
        "and <b>Non-commercial</b> licence."
    )

    def deferred():
        ui.notify(
            "Unlimited export", msg, persistent=True, location="menu"
        )

    cmds.evalDeferred(deferred)
    log.warning(msg)


def _on_recording_limit(clientData=None):
    """Called on attempted recording from non-commercial version"""

    msg = (
        "A non-commercial licence is limited to 100 frames of recorded "
        "simulation. To record more frames, consider purchasing "
        "a Complete or Unlimited licence."
    )

    def deferred():
        log.warning(msg)

        def buy():
            webbrowser.open(
                "https://ragdolldynamics.com/pricing-commercial"
            )
            return False

        ui.warn(
            option="validateNonCommercialRecord",
            title="Recording with Ragdoll Non-Commercial",
            message="nc_record.png",
            call_to_action=msg,
            actions=[
                ("Ok", lambda: True),
                ("Buy", buy)
            ]
        )

    # This event is triggered many times, but we're only really
    # interested in notifying the user about it once.
    if not hasattr(__, "recording_timer"):
        from PySide2 import QtCore
        timer = QtCore.QTimer()
        timer.setSingleShot(True)
        timer.setInterval(1000)
        timer.timeout.connect(deferred)

        __.recording_timer = timer

    __.recording_timer.start()


def _fit_to_view():
    manip = json.loads(cmds.ragdollDump(manipulator=True))
    if manip["solverPath"]:
        cmds.viewFit(manip["solverPath"], animate=True)


def _install_fit_to_view():
    from PySide2 import QtWidgets, QtCore

    _uninstall_fit_to_view()

    win = ui.MayaWindow()
    __.shortcut = QtWidgets.QShortcut("F", win)
    __.shortcut.setContext(QtCore.Qt.ApplicationShortcut)
    __.shortcut.activated.connect(_fit_to_view)


def _uninstall_fit_to_view():
    try:
        # Just deleting this thing is not enough, apparently
        __.shortcut.setEnabled(False)
        __.shortcut.setKey(None)
        __.shortcut.activated.disconnect(_fit_to_view)
        del(__.shortcut)

    except Exception as e:
        log.debug("Had trouble uninstalling the View to Fit hotkey")
        log.debug(str(e))


def _on_manipulator_entered(clientData=None):
    """User has entered into the manipulator"""

    if options.read("manipulatorFitToViewOverride"):
        _install_fit_to_view()

    __.panel_states = {}

    # We can't use `cmds.getPanel(type="modelPanel")` as it
    # would return panels that aren't necessarily visible. As it happens,
    # querying invisible panels yields bogus values. We can't store
    # and later restore those, as it would make the Viewport menu `Show`
    # confused about whether the HUD is actually visible or not.

    # So instead, we only worry about currently visible modelPanels
    # The caveat being that if a user displays new panels during
    # manipulator use then those won't be handled here.
    for panel in cmds.getPanel(visiblePanels=True):
        if not cmds.modelPanel(panel, query=True, exists=True):
            continue

        state = cmds.modelEditor(panel, query=True, headsUpDisplay=True)
        cmds.modelEditor(panel, edit=True, headsUpDisplay=False)
        __.panel_states[panel] = state


def _on_manipulator_exited(clientData=None):
    """User has exited the manipulator, restore viewport HUD"""
    for panel, state in __.panel_states.items():
        cmds.modelEditor(panel, edit=True, headsUpDisplay=state)

    if options.read("manipulatorFitToViewOverride"):
        _uninstall_fit_to_view()


def install_callbacks():
    __.callbacks.append(
        om.MSceneMessage.addCallback(
            om.MSceneMessage.kBeforeOpen, _before_scene_open)
    )

    __.callbacks.append(
        om.MSceneMessage.addCallback(
            om.MSceneMessage.kAfterOpen, _after_scene_open)
    )

    __.callbacks.append(
        om.MSceneMessage.addCallback(
            om.MSceneMessage.kAfterLoadReference, _after_scene_open)
    )

    __.callbacks.append(
        om.MSceneMessage.addCallback(
            om.MSceneMessage.kAfterImportReference, _after_scene_open)
    )

    __.callbacks.append(
        om.MSceneMessage.addCallback(
            om.MSceneMessage.kBeforeNew, _before_scene_new)
    )

    __.callbacks.append(
        om.MUserEventMessage.addUserEventCallback(
            "ragdollCycleEvent", _on_cycle)
    )

    __.callbacks.append(
        om.MUserEventMessage.addUserEventCallback(
            "ragdollLicenceExpiredEvent", _on_licence_expired)
    )

    __.callbacks.append(
        om.MUserEventMessage.addUserEventCallback(
            "ragdollNonKeyableEvent", _on_nonkeyable_keyed)
    )

    __.callbacks.append(
        om.MUserEventMessage.addUserEventCallback(
            "ragdollNonCommercialEvent", _on_noncommercial_file)
    )

    __.callbacks.append(
        om.MUserEventMessage.addUserEventCallback(
            "ragdollNonCommercialExportEvent", _on_noncommercial_export)
    )

    __.callbacks.append(
        om.MUserEventMessage.addUserEventCallback(
            "ragdollRecordingLimitEvent", _on_recording_limit)
    )

    __.callbacks.append(
        om.MUserEventMessage.addUserEventCallback(
            "ragdollManipulatorEntered", _on_manipulator_entered)
    )

    __.callbacks.append(
        om.MUserEventMessage.addUserEventCallback(
            "ragdollManipulatorExited", _on_manipulator_exited)
    )


def uninstall_callbacks():
    for callback_id in __.callbacks:
        om.MMessage.removeCallback(callback_id)
    __.callbacks[:] = []


def install_plugin():
    os.environ["XBMLANGPATH"] = os.pathsep.join([
        _resource(__.xbmlangpath),
        __.previousvars["XBMLANGPATH"]
    ])

    os.environ["MAYA_SCRIPT_PATH"] = os.pathsep.join([
        _resource(__.aetemplates),
        __.previousvars["MAYA_SCRIPT_PATH"]
    ])

    # Override with RAGDOLL_PLUGIN environment variable
    if not cmds.pluginInfo(c.RAGDOLL_PLUGIN_NAME, query=True, loaded=True):
        # May already have been loaded prior to calling install
        cmds.loadPlugin(c.RAGDOLL_PLUGIN, quiet=True)

    # Required for undo
    try:
        cmds.loadPlugin("cmdx_ragdoll", quiet=True)
    except RuntimeError:
        # This is added to MAYA_PLUG_IN_PATH via the Maya module,
        # but during development there is no module.
        vendor_path = os.path.normpath(os.path.dirname(cmdx.__file__)).lower()
        plugin_path = os.path.normpath(os.environ["MAYA_PLUG_IN_PATH"]).lower()
        if vendor_path not in plugin_path:
            log.info("cmdx added to MAYA_PLUG_IN_PATH")
            os.environ["MAYA_PLUG_IN_PATH"] = os.pathsep.join([
                os.environ["MAYA_PLUG_IN_PATH"],
                vendor_path
            ])

        try:
            cmds.loadPlugin("cmdx_ragdoll", quiet=True)

        except RuntimeError:
            # Not being loaded will prompt Maya 2022 users for permission
            # once it loads itself from the /vendor directory. This isn't
            # ideal, but it's better than breaking all Ragdoll.
            pass

    # Required by commands.py
    cmds.loadPlugin("matrixNodes", quiet=True)

    __.version_str = cmds.pluginInfo(c.RAGDOLL_PLUGIN_NAME,
                                     query=True, version=True)

    # Debug builds come with a `.debug` suffix, e.g. `2020.10.15.debug`
    __.version = int("".join(__.version_str.split(".")[:3]))


def uninstall_plugin(force=True):
    if cmds.pluginInfo(c.RAGDOLL_PLUGIN_NAME, query=True, loaded=True):
        cmds.unloadPlugin(c.RAGDOLL_PLUGIN_NAME)

    # Restore environment
    os.environ["MAYA_SCRIPT_PATH"] = (
        os.environ["MAYA_SCRIPT_PATH"].replace(
            _resource(__.aetemplates) + os.pathsep, "")
    )
    os.environ["XBMLANGPATH"] = (
        os.environ["XBMLANGPATH"].replace(
            _resource(__.xbmlangpath) + os.pathsep, "")
    )


def uninstall_ui():
    for title, widget in __.widgets.items():
        try:
            widget.close()

        except RuntimeError:
            # May already have been deleted, and that's OK
            pass

        except Exception:
            traceback.print_exc()
            log.error(
                "An unexpected error occurred during uninstall of widgets."
            )

    __.widgets.clear()


def install_menu():
    if __.menu:
        uninstall_menu()

    __.menu = cmds.menu(label="Ragdoll",
                        tearOff=True,
                        parent="MayaWindow")

    def item(key, command=None, option=None, label=None, visible=True):
        menuitem = __.menuitems[key]

        kwargs = {
            "label": label or menuitem.get("label", key),
            "enable": menuitem.get("enable", True),
            "echoCommand": True,
            "image": "bad.png",

            # These show up in the Maya "Help Line" on hover
            "annotation": menuitem.get("summary", ""),
        }

        if command:
            # Store as string instead of Python function,
            # so as to facilitate saving menu items to Shelf
            # via Ctrl + Shift + Click.
            script = "from ragdoll import interactive as ri\n"

            if "legacy." in command.__module__:
                script = "from ragdoll.legacy import interactive as ri\n"

            script += "ri.%s()" % command.__name__
            kwargs["command"] = script

            # Create a reverse-mapping for recording
            __.actiontokey[command.__name__] = key

        if "icon" in menuitem:
            icon = _resource(os.path.join("icons", menuitem["icon"]))
            kwargs["image"] = icon

        if "checkbox" in menuitem:
            kwargs["checkBox"] = True

        menuitem["path"] = cmds.menuItem(**kwargs)

        if option:
            cmds.menuItem(command=option, optionBox=True)

        if not visible:
            # The cmds.menuItem(visible=) flag was introduced in Maya 2019
            ui.hide_menuitem(menuitem["path"])

        return menuitem["path"]

    @contextlib.contextmanager
    def submenu(label, icon=None):
        kwargs = {
            "subMenu": True,
            "tearOff": True,
        }

        if icon:
            kwargs["image"] = _resource(os.path.join("icons", icon))

        previous_parent = cmds.setParent(menu=True, query=True)
        cmds.menuItem(label, **kwargs)
        yield
        cmds.setParent(previous_parent, menu=True)

    def divider(label=None):
        cmds.menuItem(divider=True, dividerLabel=label)

    item("showMessages",
         command=show_messageboard,

         # Programatically displayed during logging
         visible=False)

    item("markersManipulator", markers_manipulator)

    divider("Markers")

    item("assignMarker", assign_marker, assign_marker_options)
    item("assignGroup", assign_and_connect, assign_and_connect_options)
    item("assignHierarchy")
    item("assignEnvironment", assign_environment, assign_environment_options)

    divider("Transfer")

    item("recordMarkers", record_markers, record_markers_options)

    item("snapMarkers", snap_markers, snap_markers_options)

    divider("IO")

    item("exportPhysics", export_physics, export_physics_options)
    item("importPhysics", import_physics, import_physics_options)

    divider("Manipulate")

    with submenu("Constrain", icon="constraint.png"):
        item("distanceConstraint",
             create_distance_constraint, label="Distance")
        item("pinConstraint",
             create_pin_constraint, create_pin_constraint_options, label="Pin")
        item("fixedConstraint",
             create_fixed_constraint, label="Weld")

    with submenu("Edit", icon="kinematic.png"):

        divider("Hierarchy")
        item("reassignMarker", reassign_marker, label="Reassign")
        item("retargetMarker", retarget_marker, retarget_marker_options,
             label="Retarget")
        item("reparentMarker", reparent_marker, label="Reparent")

        divider()

        item("unparentMarker", unparent_marker, label="Unparent")
        item("untargetMarker", untarget_marker, label="Untarget")

        divider("Membership")

        item("groupMarkers", group_markers)
        item("ungroupMarkers", ungroup_markers)
        item("moveToGroup", move_to_group)

        divider()

        item("mergeSolvers", merge_solvers)
        item("extractFromSolver", extract_from_solver)
        item("moveToSolver", move_to_solver)

    with submenu("Cache", icon="bake.png"):
        item("cacheSolver", cache_all, label="Cache")
        item("uncacheSolver", uncache, label="Uncache")

    with submenu("Link", icon="link.png"):
        item("linkSolver", link_solver)
        item("unlinkSolver", unlink_solver)

    with submenu("Fields", icon="force.png"):
        item("airField", air_field)
        item("dragField", drag_field)
        item("gravityField", gravity_field)
        item("newtonField", newton_field)
        item("radialField", radial_field)
        item("turbulenceField", turbulence_field)
        item("uniformField", uniform_field)
        item("vortexField", vortex_field)
        item("volumeAxis", volume_axis)
        item("volumeCurve", volume_curve)

        divider("Source")

        item("useSelectedAsSource", use_selected_as_source)
        item("disconnectSource", disconnect_source)

        divider("Centroids")

        item("comCentroid", field_com_centroid, label="Center of Mass")
        item("volumetricCentroids",
             field_volumetric_centroid,
             label="Volumetric")

    divider("Utilities")

    with submenu("Utilities", icon="magnet.png"):
        item("markerReplaceMesh",
             replace_marker_mesh,
             replace_marker_mesh_options)

        divider()

        item("extractMarkers", extract_markers, extract_markers_options)

        divider()

        item("createLollipop", create_lollipops, create_lollipops_options)

        divider()

        item("toggleChannelBoxAttributes", toggle_channel_box_attributes,
             toggle_channel_box_attributes_options)

        divider()

        item("markersAutoLimit", auto_limit)
        item("resetShape", reset_shape)
        item("resetMarkerConstraintFrames", reset_marker_constraint_frames)
        item("editMarkerConstraintFrames", edit_marker_constraint_frames)

    with submenu("Select", icon="select.png"):
        item("selectMarkers", select_markers)
        item("selectGroups", select_groups)
        item("selectSolvers", select_solvers)

        divider()

        item("parentMarker", select_parent_marker, label="Marker Parent")
        item("childMarkers", select_child_markers, label="Marker Children")
        item("selectGroupMembers", select_group_members, label="Group Members")

    with submenu("System", icon="system.png"):
        divider("Scene")

        item("deleteAllPhysics", delete_all_physics, delete_physics_options,
             label="Delete All Physics")
        item("deleteAllPhysics", delete_physics_from_selection,
             delete_physics_options, label="Delete Physics from Selection")

        divider()

        item("explorer", show_explorer)

        divider()

        item("globalPreferences", global_preferences)
        item("savePreferences", save_preferences)
        item("resetPreferences", reset_preferences)

        with submenu("Logging Level", icon="logging.png"):
            item("loggingOff", logging_off)
            item("loggingInfo", logging_info)
            item("loggingWarning", logging_warning)
            item("loggingDebug", logging_debug)

    divider()

    label = "Ragdoll %s" % __.version_str

    item("ragdoll", welcome_user, label=label)


def logging_debug():
    log.setLevel(logging.DEBUG)
    log.debug("Debug level set")


def logging_info():
    log.setLevel(logging.INFO)
    log.info("Info level set")


def logging_warning():
    log.setLevel(logging.WARNING)
    log.info("Warning level set")


def logging_off():
    log.setLevel(logging.CRITICAL)


def uninstall_menu():
    if __.menu:
        cmds.deleteUI(__.menu, menu=True)

    __.menu = None


def show_messageboard():
    win = ui.MessageBoard(RagdollGuiLogHandler.history, parent=ui.MayaWindow())
    win.show()

    # Auto-clear on show, message has been received
    RagdollGuiLogHandler.history[:] = []
    update_menu()


def update_menu():
    # Only attempt once the menu has actually been installed
    if not __.menu:
        return

    count = len(RagdollGuiLogHandler.history)

    label = (
        "Ragdoll (%d)" % count
        if count else "Ragdoll"
    )

    menu_item = __.menuitems["showMessages"]
    menu_kwargs = {
        "label": "%s (%d)" % (menu_item["label"], count),
        "edit": True,
    }

    try:
        menu_item_path = menu_item["path"]
    except KeyError:
        # The module has been abused in some way, possibly using `reload()`
        # This shouldn't break the plug-in though.
        return

    change_visibility = ui.show_menuitem if count else ui.hide_menuitem
    change_visibility(menu_item_path)

    # Help the user understand there's a problem somewhere
    cmds.menu(__.menu, edit=True, label=label)
    cmds.menuItem(menu_item_path, **menu_kwargs)


"""

# Upgrade Path

This next part is what maintains backwards compatibility when changes
have been made to the plug-in in such a way that it alters the behavior
of your scene. In such cases, an upgrade is performed to convert your
scene into one that behaves identically to before.

"""


def _evaluate_need_to_upgrade():
    oldest, count = upgrade.needs_upgrade()

    if not count:
        return

    saved_version = oldest
    current_version = __.version

    if not _opt("autoUpgrade"):
        message = """\
    This file was created with an older version of Ragdoll %s

    Would you like to convert %d nodes to Ragdoll %s? Not converting \
    may break the behavior from your previous scene.
    """ % (saved_version, count, current_version)

        if not MessageBox("%d Ragdoll nodes can be upgraded" % count, message):
            return

    try:
        count = upgrade.upgrade_all()
    except Exception:
        traceback.print_exc()
        return log.warning(
            "I had trouble upgrading, it should still "
            "work but you may want to consider reopening "
            "the file"
        )

    if count:
        log.debug("%d Ragdoll nodes were upgraded" % count)

        # Synchronise viewport, sometimes it can go stale
        time = cmds.currentTime(query=True)
        cmds.evalDeferred(lambda: cmds.currentTime(time, update=True))

    else:
        log.debug("Ragdoll nodes already up to date!")


@requires_ui
def validate_evaluation_mode():
    if not options.read("validateEvaluationMode"):
        return kSuccess

    mode = cmds.evaluationManager(query=True, mode=True)

    if mode[0] != "off":  # Both Serial and Parallel are OK
        return kSuccess

    def enable_parallel():
        cmds.evaluationManager(mode="parallel")
        log.info("Enabled Parallel Evaluation")
        return kSuccess

    return ui.warn(
        option="validateEvaluationMode",
        title="DG Evaluation Mode Detected",
        message=(
            "Maya is currently evaluating in the old DG mode, "
            "Ragdoll is most optimal with with Parallel Evaluation or "
            "at the very least Serial. If you experience issues with "
            "performance or drawing in the viewport, switch to Parallel."
        ),
        call_to_action="What would you like to do?",
        actions=[
            ("Ignore", lambda: True),
            ("Enable Parallel Evaluation", enable_parallel),
            ("Cancel", lambda: False)
        ]
    )


@requires_ui
def validate_cached_playback():
    if not cmds.optionVar(query="cachedPlaybackEnable"):
        return kSuccess

    if not options.read("validateCachingMode"):
        return kSuccess

    def disable_cached_playback():
        cmds.optionVar(intValue=("cachedPlaybackEnable", 0))
        log.info("Cached Playback Disabled")
        return kSuccess

    return ui.warn(
        option="validateCachingMode",
        title="Cached Playback Warning",
        message="cachedplayback.png",
        call_to_action=(
            "Ragdoll does not work well with Cached Playback.\n"
            "What would you like to do?"
        ),
        actions=[
            ("Ignore", lambda: True),
            ("Disable Cached Playback", disable_cached_playback),
            ("Cancel", lambda: False)
        ]
    )


@requires_ui
def validate_playbackspeed():
    if not options.read("validatePlaybackSpeed"):
        return kSuccess

    # 'Real-time playback' is only problematic if frames are skipped
    if options.read("frameskipMethod") == c.FrameskipPause:
        return kSuccess

    playback_speed = cmds.playbackOptions(playbackSpeed=True, query=True)

    if playback_speed == 0.0:

        # Keep this the current option as much as
        # possible, it is the most reliable
        options.write("frameskipMethod", c.FrameskipPause)

        return kSuccess

    def ignore():
        options.write("frameskipMethod", c.FrameskipIgnore)
        return kSuccess

    def fix_it():
        cmds.playbackOptions(playbackSpeed=0.0, maxPlaybackSpeed=1)
        log.info("Playing every frame")
        return kSuccess

    return ui.warn(
        option="validatePlaybackSpeed",
        title="Real-time playback detected",
        message=(
            "Real-time playback is supported, but requires Ragdoll "
            "to ignore frames during simulation which can result "
            "in less predictable results."
        ),
        call_to_action="What would you like to do?",
        actions=[
            ("Ignore Frames", ignore),
            ("Play Every Frame", fix_it),
            ("Cancel", lambda: False)
        ]
    )


@requires_ui
def validate_layer_override():
    if not options.read("validateLayerOverride"):
        return kSuccess

    layer = cmds.treeView("AnimLayerTabanimLayerEditor",
                          query=True, selectItem=True)

    if not layer or layer == ["BaseAnimation"]:
        return kSuccess

    if cmds.animLayer(layer[0], query=True, override=True):
        return kSuccess

    def fix_it():
        cmds.animLayer(layer[0], edit=True, override=True)
        log.info("%s was set to Override" % layer[0])
        return kSuccess

    return ui.warn(
        option="validateLayerOverride",
        title="Selected Layer",
        message=(
            "The selected layer is set to 'Additive' mode, which is "
            "incompatible with Record Simulation. It must be set to "
            "'Override'"
        ),
        call_to_action="What would you like to do?",
        actions=[
            ("Ignore", lambda: True),
            ("Set to Override", fix_it),
            ("Cancel", lambda: False)
        ]
    )


def _filtered_selection(node_type, selection=None):
    """Interpret user selection

    They should be able to..

    1. Select transforms, even though they meant the shape
    2. Select a transform with *multiple* shapes of a given type
    2. Select the shape
    3. Select multiple shapes
    4. Select multiple shapes *and* transforms

    """

    selection = list(selection or cmdx.selection())

    if not selection:
        return []

    shapes = []
    for node in selection:
        if node.isA(cmdx.kDagNode):
            for shape in node.shapes(node_type):
                if "intermediateObject" in shape and shape["io"]:
                    log.info("Skipped intermediate shape %s" % shape)
                    continue
                shapes += [shape]

    shapes = filter(None, shapes)
    shapes = list(shapes) + selection
    shapes = filter(lambda shape: shape.isA(node_type), shapes)

    return list(shapes)


def _opt(key, override=None):
    override = override or {}
    return override.get(key, options.read(key))


def _rewind(scene):
    start_time = scene["startTime"].as_time()
    cmdx.currentTime(start_time)


def _find_current_solver(solver):
    solver_items = options.items("markersAssignSolver")
    NewSolver = len(solver_items) - 1
    is_new = False

    if solver == NewSolver:
        if not validate_evaluation_mode():
            return None, None

        if not validate_cached_playback():
            return None, None

        if not validate_playbackspeed():
            return None, None

        solver = commands.create_solver(opts={
            "frameskipMethod": options.read("frameskipMethod"),
            "sceneScale": options.read("markersSceneScale"),
        })
        is_new = True

    else:
        # The UI may have remained open, providing the user with
        # out-of-date options that may no longer exist.
        try:
            solver = solver_items[solver]
            solver = cmdx.encode(solver)

        except (cmdx.ExistError, IndexError):
            solver = None
            options.write("markersAssignSolver", 0)

    if _is_interactive():
        # Protect user against Plugin Shapes not being visible
        for panel in cmds.getPanel(visiblePanels=True):
            if not cmds.modelPanel(panel, query=True, exists=True):
                continue

            cmds.modelEditor(panel, edit=True, pluginShapes=True)

    return solver, is_new


def _find_solver_for(marker):
    assert marker and marker.isA("rdMarker"), "%s wasn't a marker" % marker
    output = marker["startState"].output()
    while output and output is not marker and not output.isA("rdSolver"):
        output = output["startState"].output()
    return output


def _add_to_objset(markers):
    objset = cmdx.find("rMarkers")

    if not objset:
        with cmdx.DGModifier() as mod:
            objset = mod.create_node("objectSet", name="rMarkers")

    with cmdx.DGModifier() as mod:
        for marker in markers:
            index = objset["dnSetMembers"].next_available_index()
            mod.connect(marker["message"], objset["dnSetMembers"][index])
            mod.do_it()


@with_exception_handling
def markers_manipulator(selection=None, **opts):
    selection = markers_from_selection(selection)
<<<<<<< HEAD
    if selection:
        solvers = promote_linked_solvers(solvers_from_selection(selection))
        if len(solvers) == 1:
            # all markers in selection belong to a single solver, take one
            #   to manipulate.
            selection = selection[-1:]
        else:
            selection = solvers
    else:
        selection = promote_linked_solvers(
=======

    if not selection:
        selection = i__.promote_linked_solvers(
>>>>>>> 05e1c1ad
            solvers_from_selection(selection) or cmdx.ls(type="rdSolver")
        )

    if len(selection) < 1:
        raise i__.UserWarning(
            "No solver found",
            "No solver found to manipulate."
        )

    elif len(selection) == 1:
        cmds.select(str(selection[0]))
        cmds.setToolTo("ShowManips")
        log.info("Manipulating %s" % selection[0])

    else:
        helptext = """\
            <p>
            There are multiple solvers in the scene.
            <br>
            <br>
            Use the <b>"T"</b> keyboard shortcut with
            a solver or marker selected to skip this popup.
            </p>
        """

        def on_picked(solver_name):
            cmds.select(solver_name)
            return markers_manipulator()

        dialog = widgets.SolverSelectorDialog(
            solvers=selection,
            help=helptext,
            best_guess=None,  # todo: best-guess from viewport
            parent=ui.MayaWindow()
        )
        dialog.solver_picked.connect(on_picked)
        dialog.open()

    return kSuccess


@i__.with_undo_chunk
@with_exception_handling
def assign_marker(selection=None, **opts):
    selection = selection or cmdx.selection()
    selection = cmdx.ls(selection, type=("transform", "joint"))

    if not selection:
        raise i__.UserWarning(
            "Bad Selection",
            "Select one or more controls to assign markers to."
        )

    opts = dict({
        "connect": False,

        "refit": _opt("markersRefit", opts),
        "createGround": _opt("markersCreateGround", opts),
        "createObjectSet": _opt("markersCreateObjectSet", opts),
        "createLollipop": _opt("markersCreateLollipop", opts),
        "group": _opt("markersAssignGroup", opts),
        "solver": _opt("markersAssignSolver", opts),
        "autoLimit": _opt("markersAutoLimit", opts),
        "density": _opt("markersDensity", opts),
        "materialInChannelBox": _opt("markersChannelBoxMaterial", opts),
        "shapeInChannelBox": _opt("markersChannelBoxShape", opts),
        "limitInChannelBox": _opt("markersChannelBoxLimit", opts),
        "advancedPoseInChannelBox": _opt(
            "markersChannelBoxAdvancedPose", opts),

        # Lollipop options
        "basicAttributes": _opt("lollipopBasicAttributes", opts),
        "advancedAttributes": _opt("lollipopAdvancedAttributes", opts),
        "groupAttributes": _opt("lollipopGroupAttributes", opts),

    }, **(opts or {}))

    _update_solver_options()
    _update_group_options()

    solver, is_new = _find_current_solver(opts["solver"])

    if not solver:
        # This should never really happen
        log.warning("No solver found")
        return kFailure

    if is_new and opts["createGround"]:
        commands.create_ground(solver)

    owner = solver
    new_group = False

    if opts["group"] == 0:  # No group
        pass

    if opts["group"] == 1 and len(selection) > 1:  # Append to existing
        root_transform = selection[0]
        root_marker = root_transform["message"].output(type="rdMarker")
        existing_group = None

        # Append to this group
        if root_marker is not None:
            existing_group = root_marker["startState"].output(type="rdGroup")

        # Create otherwise make one
        if existing_group is not None:
            owner = existing_group
        else:
            new_group = True

    if opts["group"] == 2:  # New group
        new_group = True

    if opts["group"] > 2:
        try:
            items = options.items("markersAssignGroup")
            owner = cmdx.encode(items[opts["group"]])
        except (cmdx.ExistError, IndexError):
            options.write("markersAssignGroup", 1)

    if new_group:
        root_transform = selection[0]
        name = root_transform.name(namespace=False) + "_rGroup"
        owner = commands.create_group(solver, name, opts={
            "selfCollide": not opts["connect"]
        })

    if owner is None:
        owner = solver

    markers = []

    try:
        markers += commands.assign_markers(selection, owner, opts={
            "refit": opts["refit"],
            "connect": opts["connect"],
            "autoLimit": opts["autoLimit"],
            "density": opts["density"],
        })

    except RuntimeError as e:
        raise i__.UserWarning("Already assigned", str(e))

    if opts["createLollipop"]:
        commands.create_lollipops(markers, opts={
            "basicAttributes": opts["basicAttributes"],
            "advancedAttributes": opts["advancedAttributes"],
            "groupAttributes": opts["groupAttributes"],
        })

    if opts["createObjectSet"]:
        _add_to_objset(markers)

    channel_box = {
        "materialInChannelBox": False,
        "shapeInChannelBox": False,
        "limitInChannelBox": False,
        "advancedPoseInChannelBox": False,
    }

    for key, value in channel_box.items():
        channel_box[key] = opts[key]

    if any(channel_box.values()):
        commands.toggle_channel_box_attributes(markers, opts={
            "materialAttributes": channel_box["materialInChannelBox"],
            "shapeAttributes": channel_box["shapeInChannelBox"],
            "limitAttributes": channel_box["limitInChannelBox"],
            "advancedPoseAttributes": channel_box["advancedPoseInChannelBox"],
        })

    cmds.select(list(t.shortest_path() for t in selection))
    cmds.refresh()

    return kSuccess


def assign_and_connect(selection=None, **opts):
    return assign_marker(selection, **dict({
        "connect": True,
    }, **opts))


def assign_environment(selection=None, **opts):
    opts = dict({
        "solver": _opt("markersAssignSolver", opts),
        "visualise": _opt("visualiseEnvironment", opts),
    })

    _update_solver_options()

    solver, is_new = _find_current_solver(opts["solver"])

    if not solver:
        return kFailure

    for mesh in cmdx.selection():
        if not mesh.isA(cmdx.kShape):
            mesh = mesh.shape(type="mesh")

        if not (mesh and mesh.isA(cmdx.kMesh)):
            raise i__.UserWarning(
                "Bad Selection",
                "Select a polygon mesh to use for an environment."
            )

        commands.assign_environment(mesh, solver, opts={
            "visualise": opts["visualise"]
        })

    return kSuccess


def markers_from_selection(selection=None):
    markers = []

    for selected in selection or cmdx.selection():
        if selected.isA(cmdx.kDagNode):
            selected = selected["message"].output(type="rdMarker")

        if selected and selected.isA("rdMarker") and selected not in markers:
            markers.append(selected)

    return markers


def solvers_from_selection(selection=None):
    """Find solvers from selection

    Examples:
        >>> ctrl, _ = cmds.polyCube()
        >>> cmds.select(ctrl)
        >>> _ = assign_marker()

        # Initialise solver
        >>> _ = cmds.getAttr(cmds.ls(type="rdSolver")[0] + ".startState")
        >>> _ = cmds.getAttr(cmds.ls(type="rdSolver")[0] + ".currentState")

        # Select transform
        >>> cmds.select(ctrl)
        >>> len(solvers_from_selection())
        1

        # Select marker
        >>> cmds.select(cmds.ls(type="rdMarker"))
        >>> len(solvers_from_selection())
        1

        # Select group
        >>> _ = group_markers()
        >>> cmds.select(cmds.ls(type="rdGroup"))
        >>> len(solvers_from_selection())
        1

        # Select group transform
        >>> cmds.select(str(cmdx.ls(type="rdGroup")[0].parent()))
        >>> len(solvers_from_selection())
        1

        # Select solver transform
        >>> cmds.select(str(cmdx.ls(type="rdSolver")[0].parent()))
        >>> len(solvers_from_selection())
        1

        # Select grouped marker
        >>> cmds.select(cmds.ls(type="rdMarker"))
        >>> len(solvers_from_selection())
        1

        # Select multiple
        >>> cmds.select(cmds.ls(type=("rdMarker", "rdGroup", "rdSolver")))
        >>> len(solvers_from_selection())
        1

    """

    solvers = set()
    selection = selection or cmdx.selection()

    ragdoll_nodes = []
    ragdoll_types = (
        "rdSolver",
        "rdMarker",
        "rdGroup",
        "rdFixedConstraint",
        "rdPinConstraint",
        "rdDistanceConstraint"
    )

    for selected in selection:
        if selected.isA(cmdx.kTransform):
            selected = selected["message"].output(type=ragdoll_types)

        if selected and selected.isA(ragdoll_types):
            ragdoll_nodes += [selected]

    for node in ragdoll_nodes:
        if node.isA("rdSolver"):
            solvers.add(node)
        else:
            other = node["startState"].output()

            if other:
                if other.isA("rdSolver"):
                    solvers.add(other)
                elif other.isA("rdGroup"):
                    other = other["startState"].output(type="rdSolver")
                    if other:
                        solvers.add(other)

    return tuple(solvers)


@with_exception_handling
@i__.with_undo_chunk
def merge_solvers(selection=None, **opts):
    solvers = _filtered_selection("rdSolver", selection)

    if not solvers:
        raise i__.UserWarning(
            "No solvers found",
            "Select one or more solvers to group."
        )

    if len(solvers) != 2:
        raise i__.UserWarning(
            "Invalid Selection",
            "Select 2 solvers, the latter will contain the former."
        )

    commands.merge_solvers(solvers[0], solvers[1])

    return True


@with_exception_handling
@i__.with_undo_chunk
def extract_from_solver(selection=None, **opts):
    markers = markers_from_selection(selection)

    if not markers:
        raise i__.UserWarning(
            "No markers found",
            "Select one or more markers to group."
        )

    commands.extract_from_solver(markers)

    return True


@with_exception_handling
@i__.with_undo_chunk
def group_markers(selection=None, **opts):
    markers = markers_from_selection(selection)

    if not markers:
        raise i__.UserWarning(
            "No markers found",
            "Select one or more markers to group."
        )

    group = commands.group_markers(markers)
    cmds.select(str(group.parent()))

    return True


@with_exception_handling
@i__.with_undo_chunk
def move_to_group(selection=None, **opts):
    markers = markers_from_selection(selection)

    if not markers:
        raise i__.UserWarning(
            "No markers found",
            "Select one or more markers to group."
        )

    groups = _filtered_selection("rdGroup", selection)

    if len(groups) < 1:
        raise i__.UserWarning(
            "No group found",
            "Select some markers and a group to add things together."
        )

    if len(groups) > 1:
        log.warning("Multiple groups selected, using %s" % groups[0])

    group = groups[0]
    for marker in markers:
        commands.move_to_group(marker, group)

    return True


@with_exception_handling
@i__.with_undo_chunk
def move_to_solver(selection=None, **opts):
    markers = markers_from_selection(selection)

    if not markers:
        raise i__.UserWarning(
            "No markers found",
            "Select one or more markers to group."
        )

    solvers = _filtered_selection("rdSolver", selection)

    if len(solvers) < 1:
        raise i__.UserWarning(
            "No group found",
            "Select some markers and a group to add things together."
        )

    if len(solvers) > 1:
        log.warning("Multiple solvers selected, using %s" % solvers[0])

    solver = solvers[0]
    for marker in markers:
        commands.move_to_solver(marker, solver)

    return True


@with_exception_handling
@i__.with_undo_chunk
def ungroup_markers(selection=None, **opts):
    markers = markers_from_selection(selection)

    if not markers:
        raise i__.UserWarning(
            "No markers found",
            "Select one or more markers to group."
        )

    commands.ungroup_markers(markers)

    return True


@i__.with_undo_chunk
@with_exception_handling
def create_distance_constraint(selection=None, **opts):
    selection = selection or cmdx.sl()

    try:
        a, b = selection
    except ValueError:
        raise i__.UserWarning(
            "Selection Problem",
            "Select two markers to constrain."
        )

    if a.isA(cmdx.kDagNode):
        a = a["message"].output(type="rdMarker")

    if b.isA(cmdx.kDagNode):
        b = b["message"].output(type="rdMarker")

    if not (a and a.isA("rdMarker")):
        raise i__.UserWarning(
            "Not a marker",
            "%s wasn't a marker" % selection[0]
        )

    if not (b and b.isA("rdMarker")):
        raise i__.UserWarning(
            "Not a marker",
            "%s wasn't a marker" % selection[1]
        )

    con = commands.create_distance_constraint(a, b)
    cmds.select(str(con.parent()))

    return True


@i__.with_undo_chunk
@with_exception_handling
def create_fixed_constraint(selection=None, **opts):
    selection = selection or cmdx.sl()

    try:
        a, b = selection
    except ValueError:
        raise i__.UserWarning(
            "Selection Problem",
            "Select two markers to constrain."
        )

    if a.isA(cmdx.kDagNode):
        a = a["message"].output(type="rdMarker")

    if b.isA(cmdx.kDagNode):
        b = b["message"].output(type="rdMarker")

    if not (a and a.isA("rdMarker")):
        raise i__.UserWarning(
            "Not a marker",
            "%s wasn't a marker" % selection[0]
        )

    if not (b and b.isA("rdMarker")):
        raise i__.UserWarning(
            "Not a marker",
            "%s wasn't a marker" % selection[1]
        )

    con = commands.create_fixed_constraint(a, b)
    cmds.select(str(con.parent()))

    return True


@i__.with_undo_chunk
@with_exception_handling
def create_pin_constraint(selection=None, **opts):
    opts = dict({
        "location": _opt("pinLocation", opts),
    })

    selection = selection or cmdx.sl()

    cons = []
    for a in selection:
        if a.isA(cmdx.kDagNode):
            a = a["message"].output(type="rdMarker")

        if not (a and a.isA("rdMarker")):
            raise i__.UserWarning(
                "Not a marker",
                "%s wasn't a marker" % selection[0]
            )

        con = commands.create_pin_constraint(a, opts)
        cons += [con.parent().path()]

    cmds.select(cons)

    return True


@i__.with_undo_chunk
@with_exception_handling
def create_pose_constraint(selection=None, **opts):
    selection = selection or cmdx.sl()

    try:
        a, b = selection
    except ValueError:
        raise i__.UserWarning(
            "Selection Problem",
            "Select two markers to constrain."
        )

    if a.isA(cmdx.kDagNode):
        a = a["message"].output(type="rdMarker")

    if b.isA(cmdx.kDagNode):
        b = b["message"].output(type="rdMarker")

    if not (a and a.isA("rdMarker")):
        raise i__.UserWarning(
            "Not a marker",
            "%s wasn't a marker" % selection[0]
        )

    if not (b and b.isA("rdMarker")):
        raise i__.UserWarning(
            "Not a marker",
            "%s wasn't a marker" % selection[1]
        )

    con = commands.create_pose_constraint(a, b)
    cmds.select(str(con.parent()))

    return True


@contextlib.contextmanager
def progressbar(status="Progress.. ", max_value=100):
    if _is_interactive():
        import maya.mel
        progress_bar = maya.mel.eval('$tmp = $gMainProgressBar')

        cmds.progressBar(progress_bar,
                         edit=True,
                         beginProgress=True,
                         isInterruptable=True,
                         status=status,
                         maxValue=max_value)

        try:
            yield progress_bar

        finally:
            cmds.progressBar(progress_bar, edit=True, endProgress=True)

    else:
        yield


@i__.with_undo_chunk
@with_exception_handling
def snap_markers(selection=None, **opts):
    opts = dict({
        "useSelection": _opt("markersUseSelection", opts),
        "ignoreJoints": _opt("markersIgnoreJoints", opts),
        "maintainOffset": _opt("markersRecordMaintainOffset2", opts),
    }, **(opts or {}))

    solvers = _filtered_selection("rdSolver", selection)
    include = []

    if len(solvers) < 1:
        solvers = cmdx.ls(type="rdSolver")

    if opts["useSelection"]:
        include += _filtered_selection(cmdx.kDagNode, selection)

    for solver in solvers:
        recording.snap(solver, {
            "include": include,
            "ignoreJoints": opts["ignoreJoints"],
            "maintainOffset": opts["maintainOffset"],
        })


@i__.with_undo_chunk
@with_exception_handling
def record_markers(selection=None, **opts):
    opts = dict({
        "recordRange": _opt("markersRecordRange", opts),
        "recordCustomStartTime": _opt("markersRecordCustomStartTime", opts),
        "recordCustomEndTime": _opt("markersRecordCustomEndTime", opts),
        "recordKinematic": _opt("markersRecordKinematic", opts),
        "recordToLayer": _opt("markersRecordToLayer", opts),
        "recordInitialKey": _opt("markersRecordInitialKey", opts),
        "useSelection": _opt("markersUseSelection", opts),
        "ignoreJoints": _opt("markersIgnoreJoints", opts),
        "recordReset": _opt("markersRecordReset", opts),
        "recordSimplify": _opt("markersRecordSimplify", opts),
        "recordFilter": _opt("markersRecordFilter", opts),
        "autoCache": _opt("markersRecordAutoCache", opts),
        "recordMaintainOffset": _opt("markersRecordMaintainOffset2", opts),
        "mode": _opt("markersRecordMode", opts),
        "protectOriginalInput": _opt(
            "markersRecordProtectOriginalInput", opts),
    }, **(opts or {}))

    solvers = _filtered_selection("rdSolver", selection)
    include = []
    exclude = []

    if opts["useSelection"]:
        include += _filtered_selection(cmdx.kDagNode, selection)

    if len(solvers) < 1:
        solvers = cmdx.ls(type="rdSolver")

    if len(solvers) < 1:
        raise i__.UserWarning(
            "Nothing to record",
            "Ensure there is at least 1 marker in the "
            "scene along with a solver."
        )

    # Remove linked solvers, we'll record those from the main solver
    for solver in solvers[:]:
        if solver["startState"].output(type="rdSolver") is not None:
            solvers.remove(solver)

    if opts["recordRange"] == 0:
        start_time = cmdx.animation_start_time()
        end_time = cmdx.animation_end_time()

    elif opts["recordRange"] == 1:
        start_time = cmdx.min_time()
        end_time = cmdx.max_time()

    else:
        start_time = opts["recordCustomStartTime"]
        end_time = opts["recordCustomEndTime"]

    if isinstance(start_time, int):
        start_time = cmdx.time(start_time)

    if isinstance(end_time, int):
        end_time = cmdx.time(end_time)

    # A selected time overrides it all
    if _is_interactive():
        a, b = cmdx.selected_time()

        # Returns a single frame if nothing was selected
        if (b.value - a.value) > 2:
            start_time, end_time = a, b

    start_frame = int(start_time.value)
    end_frame = int(end_time.value)

    if opts["autoCache"]:
        # Leave them cached
        with cmdx.DagModifier() as mod:
            for solver in solvers:
                mod.try_set_attr(solver["cache"], c.StaticCache)

    total_frames = 0
    timer = i__.Timer("record")
    for solver in solvers:
        with timer as duration, progressbar() as p:
            op = {
                "startTime": start_time,
                "endTime": end_time,
                "include": include,
                "exclude": exclude,
                "includeKinematic": opts["recordKinematic"],
                "maintainOffset": opts["recordMaintainOffset"],
                "simplifyCurves": opts["recordSimplify"],
                "rotationFilter": opts["recordFilter"],
                "toLayer": opts["recordToLayer"],
                "setInitialKey": opts["recordInitialKey"],
                "ignoreJoints": opts["ignoreJoints"],
                "mode": opts["mode"],
            }

            instance = recording._Recorder(solver, op)

            previous_progress = 0
            for step, progress in instance.record():
                progress = int(progress)

                if progress % 5 == 0 and progress != previous_progress:
                    log.info("%.1f%% (%s)" % (progress, step.title()))
                    previous_progress = progress

                # Allow the user to cancel with the ESC key
                if _is_interactive():
                    if cmds.progressBar(p, query=True, isCancelled=True):
                        break

                    cmds.progressBar(p, edit=True, step=1)

            total_frames += end_frame - start_frame

    stats = (duration.s, total_frames / max(0.00001, duration.s))
    log.info("Recorded markers in %.2fs (%d fps)" % stats)

    cmds.inViewMessage(
        amg="Recorded markers in <hl>%.2fs</hl> (%d fps)" % stats,
        pos="topCenter",
        fade=True
    )

    # The native recorded nodes aren't updated for some reason
    if _is_interactive():
        cmds.currentTime(cmds.currentTime(query=True))

    return kSuccess


@i__.with_undo_chunk
@with_exception_handling
def extract_markers(selection=None, **opts):
    opts = dict({
        "extractAndAttach": _opt("markersExtractAndAttach", opts)
    }, **(opts or {}))

    solvers = _filtered_selection("rdSolver", selection)

    if len(solvers) < 1:
        solvers = cmdx.ls(type="rdSolver")

    if len(solvers) < 1:
        raise i__.UserWarning(
            "Nothing to extract",
            "Ensure there is at least 1 marker in the "
            "scene along with a solver."
        )

    # Remove linked solvers, we'll record those from the main solver
    for solver in solvers[:]:
        if solver["startState"].output(type="rdSolver") is not None:
            solvers.remove(solver)

    end_time = cmdx.max_time()

    total_frames = 0
    timer = i__.Timer("record")

    for solver in solvers:
        with timer as duration, progressbar() as p, refresh_suspended():
            start_time = solver["_startTime"].as_time()
            instance = recording._Recorder(solver, {
                "startTime": start_time,
                "endTime": end_time,
                "extractAndAttach": opts["extractAndAttach"],
            })

            previous_progress = 0
            for status in instance.extract():
                step, progress = status
                progress = int(progress)

                if progress % 5 == 0 and progress != previous_progress:
                    log.info("%.1f%% (%s)" % (progress, step.title()))
                    previous_progress = progress

                # Allow the user to cancel with the ESC key
                if _is_interactive():
                    if cmds.progressBar(p, query=True, isCancelled=True):
                        break

                    cmds.progressBar(p, edit=True, step=1)

            total_frames += int((end_time - start_time).value)

    stats = (duration.s, total_frames / max(0.00001, duration.s))
    log.info("Extracted markers in %.2fs (%d fps)" % stats)

    cmds.inViewMessage(
        amg="Extracted markers in <hl>%.2fs</hl> (%d fps)" % stats,
        pos="topCenter",
        fade=True
    )

    return kSuccess


@i__.with_undo_chunk
@with_exception_handling
def retarget_marker(selection=None, **opts):
    opts = dict({
        "append": _opt("markersAppendTarget", opts),
    }, **(opts or {}))

    try:
        a, b = selection or cmdx.sl()
    except ValueError:
        raise i__.UserWarning(
            "Selection Problem",
            "Select an existing marker along with "
            "where you would like it reassigned."
        )

    if a.isA(cmdx.kDagNode):
        a = a["message"].output(type="rdMarker")

    if not (a and a.type() == "rdMarker"):
        raise i__.UserWarning(
            "No marker found",
            "The first selection should have a marker assigned."
        )

    if not (b and b.isA(cmdx.kDagNode)):
        raise i__.UserWarning(
            "No suitable target found",
            "The second selection should be a suitable target, a DAG node. "
            "'%s' was <b>not</b> a DAG node" % b
        )

    commands.retarget_marker(a, b, opts)

    Window = widgets.RetargetWindow
    if Window.instance and ui.isValid(Window.instance):
        try:
            Window.instance.refresh_if_outdated()
        except Exception:
            # This can fail, it's OK
            pass

    return kSuccess


@i__.with_undo_chunk
@with_exception_handling
def reparent_marker(selection=None, **opts):
    try:
        a, b = selection or cmdx.sl()
    except ValueError:
        raise i__.UserWarning(
            "Selection Problem",
            "Select a child marker along with "
            "the marker to make the new parent."
        )

    if a.isA(cmdx.kDagNode):
        a = a["message"].output(type="rdMarker")

    if b.isA(cmdx.kDagNode):
        b = b["message"].output(type="rdMarker")

    if not (a and a.type() == "rdMarker"):
        raise i__.UserWarning(
            "No child marker found",
            "The first selection should be a child marker."
        )

    if not (b and b.type() == "rdMarker"):
        raise i__.UserWarning(
            "No parent marker found",
            "The second selection should be the new parent."
        )

    commands.reparent_marker(a, b)

    log.info("Parented %s -> %s" % (a, b))
    return kSuccess


@i__.with_undo_chunk
@with_exception_handling
def unparent_marker(selection=None, **opts):
    selection = selection or cmdx.sl()

    if not selection:
        raise i__.UserWarning(
            "Selection Problem",
            "Select a marker to unparent."
        )

    for node in selection:
        marker = node

        if marker.isA(cmdx.kDagNode):
            marker = marker["message"].output(type="rdMarker")

        if not marker:
            raise i__.UserWarning(
                "No marker found",
                "Select a marker to unparent."
            )

        if marker.type() != "rdMarker":
            raise i__.UserWarning(
                "No marker found",
                "%s was not a marker." % node
            )

        commands.unparent_marker(marker)

        log.info("Unparented %s" % (marker))

    return kSuccess


@i__.with_undo_chunk
@with_exception_handling
def untarget_marker(selection=None, **opts):
    selection = selection or cmdx.sl()
    markers = markers_from_selection(selection)

    if not markers:
        raise i__.UserWarning(
            "No markers found",
            "Select one or more markers to remove the target(s) from."
        )

    for marker in markers:
        commands.untarget_marker(marker)

    return kSuccess


@i__.with_undo_chunk
@with_exception_handling
def reassign_marker(selection=None, **opts):
    try:
        a, b = selection or cmdx.sl()
    except ValueError:
        raise i__.UserWarning(
            "Selection Problem",
            "Select an existing marker along with "
            "where you would like it reassigned."
        )

    if a.isA(cmdx.kDagNode):
        a = a["message"].output(type="rdMarker")

    if not (a and a.type() == "rdMarker"):
        raise i__.UserWarning(
            "No marker found",
            "The first selection should have a marker assigned."
        )

    if not (b and b.isA(cmdx.kDagNode)):
        raise i__.UserWarning(
            "No suitable target found",
            "The second selection should be a suitable target, a DAG node. "
            "'%s' was <b>not</b> a DAG node" % b
        )

    with cmdx.DGModifier() as mod:
        mod.connect(b["message"], a["src"])
        mod.connect(b["worldMatrix"][0], a["inputMatrix"])

        if b.has_attr("rotatePivot"):
            mod.connect(b["rotatePivot"], a["rotatePivot"])
            mod.connect(b["rotatePivotTranslate"], a["rotatePivotTranslate"])

    return kSuccess


def _selection(selection=None):
    result = []
    for node in selection or cmdx.selection():
        if isinstance(node, str):
            node = cmdx.encode(node)

        result.append(node)
    return result


@i__.with_undo_chunk
@with_exception_handling
def toggle_channel_box_attributes(selection=None, **opts):
    opts = dict({
        "materialAttributes": _opt("markersChannelBoxMaterial", opts),
        "shapeAttributes": _opt("markersChannelBoxShape", opts),
        "limitAttributes": _opt("markersChannelBoxLimit", opts),
        "advancedPoseAttributes": _opt("markersChannelBoxAdvancedPose", opts),
    }, **(opts or {}))

    markers = cmdx.ls(type="rdMarker")

    if not markers:
        raise i__.UserWarning(
            "No Markers Found",
            "No markers were found to toggle attributes on."
        )

    visible = commands.toggle_channel_box_attributes(markers, opts=opts)

    log.info("Successfully %s attributes for %d markers" % (
        ("hid" if visible else "showed"), len(markers)
    ))


@i__.with_undo_chunk
@with_exception_handling
def reset_marker_constraint_frames(selection=None, **opts):
    for node in _selection(selection):
        marker = node

        if marker.isA(cmdx.kDagNode):
            marker = node["message"].output(type="rdMarker")

        if not (marker and marker.type() == "rdMarker"):
            continue

        with cmdx.DGModifier() as mod:
            commands.reset_constraint_frames(mod, marker)

    return kSuccess


@i__.with_undo_chunk
@with_exception_handling
def reset_shape(selection=None, **opts):
    markers = markers_from_selection(selection)

    for marker in markers:
        commands.reset_shape(marker)

    return kSuccess


@i__.with_undo_chunk
def select_parent_marker(selection=None, **opts):
    parent = None

    for marker in selection or cmdx.sl():
        if marker.isA(cmdx.kDagNode):
            marker = marker["message"].output(type="rdMarker")

        if not marker or marker.type() != "rdMarker":
            continue

        marker = marker["parentMarker"].input(type="rdMarker")
        if not marker:
            continue

        parent = marker["sourceTransform"].input()

    if not parent:
        cmds.warning("No parent found")
        cmds.select(deselect=True)
    else:
        cmds.select(parent.shortest_path())

    return kSuccess


@i__.with_undo_chunk
def select_child_markers(selection=None, **opts):
    children = list()

    for marker in selection or cmdx.sl():
        if marker.isA(cmdx.kDagNode):
            marker = marker["message"].output(type="rdMarker")

        if not marker or marker.type() != "rdMarker":
            continue

        plug = marker["ragdollId"].output(type="rdMarker", plug=True)
        if not plug or plug.name() != "parentMarker":
            continue

        child = plug.node()
        child = child["sourceTransform"].input()

        if child:
            children += [child]

    if not children:
        cmds.warning("No markers selected")
    else:
        cmds.select([c.shortest_path() for c in children])
    return kSuccess


@i__.with_undo_chunk
def snap_to_sim(selection=None, **opts):
    selection = selection or cmdx.sl()
    selection = cmdx.ls(selection, type=("transform", "joint"))
    recording.snap(selection)
    return kSuccess


@i__.with_undo_chunk
@with_exception_handling
def create_lollipops(selection=None, **opts):
    opts = dict({
        "basicAttributes": _opt("lollipopBasicAttributes", opts),
        "advancedAttributes": _opt("lollipopAdvancedAttributes", opts),
        "groupAttributes": _opt("lollipopGroupAttributes", opts),
    }, **(opts or {}))

    selection = selection or cmdx.sl()
    markers = set()

    for marker in selection:
        if marker.isA(cmdx.kDagNode):
            marker = marker["message"].output(type="rdMarker")

        if marker and marker.type() == "rdMarker":
            markers.add(marker)

    if not markers:
        raise i__.UserWarning(
            "No markers",
            "Select one or more markers to assign a lollipop to."
        )

    commands.create_lollipops(markers, opts=opts)

    return kSuccess


@i__.with_undo_chunk
@with_exception_handling
def auto_limit(selection=None, **opts):
    selection = selection or cmdx.sl()
    markers = set()

    for marker in selection:
        if marker.isA(cmdx.kDagNode):
            marker = marker["message"].output(type="rdMarker")

        if marker and marker.isA("rdMarker"):
            markers.add(marker)

    if not markers:
        raise i__.UserWarning(
            "No markers",
            "Select one or more markers to automatically find limits for."
        )

    with cmdx.DagModifier() as mod:
        for marker in markers:
            commands.auto_limit(mod, marker)

    log.info(
        "Successfully transferred locked channels "
        "into %d markers" % len(markers)
    )

    return kSuccess


def cache_all(selection=None, **opts):
    solvers = _filtered_selection("rdSolver", selection)
    solvers = solvers or cmdx.ls(type="rdSolver")
    solvers = [s for s in solvers if s["startState"].output() is None]

    total_solvers = len(solvers)
    log.info("Caching %d solver%s" % (
        total_solvers, "s" if total_solvers > 1 else "")
    )

    total_frames = 0
    with i__.Timer() as duration, progressbar() as p:
        it = commands.cache(solvers)

        previous_progress = 0
        for progress in it:
            progress = int(progress)
            if progress % 5 == 0 and progress != previous_progress:
                log.info("%.1f%%" % progress)
                previous_progress = progress

            # Allow the user to cancel with the ESC key
            if cmds.progressBar(p, query=True, isCancelled=True):
                break

            total_frames += 1
            cmds.progressBar(p, edit=True, step=1)

    stats = (duration.s, total_frames / max(0.00001, duration.s))
    log.info("Cached %d frames for %d solvers in %.1fs (%d fps)" % (
        total_frames, total_solvers, stats[0], stats[1]
    ))

    cmds.inViewMessage(
        amg="Cached in <hl>%.2fs</hl> (%d fps)" % stats,
        pos="topCenter",
        fade=True
    )

    return True


def uncache(selection=None, **opts):
    solvers = _filtered_selection("rdSolver", selection)
    solvers = solvers or cmdx.ls(type="rdSolver")
    solvers = [s for s in solvers if s["startState"].output() is None]

    start_time = cmdx.min_time()
    with cmdx.DagModifier() as mod:
        for solver in solvers:
            mod.set_attr(solver["cache"], 0)

            solver_start = solver["_startTime"].as_time()
            if solver_start < start_time:
                start_time = solver_start

    cmdx.current_time(start_time)


@i__.with_undo_chunk
@with_exception_handling
def link_solver(selection=None, **opts):
    try:
        a, b = selection or cmdx.selection()
    except ValueError:
        raise i__.UserWarning(
            "Select two solvers",
            "Select a solver <b>(a)</b> to link with another solver "
            "<b>(b)</b>.<br>"
            "Solver <b>(b)</b> will participate in Solver <b>(a)</b>."
        )

    if a.isA(cmdx.kTransform):
        a = a.shape(type="rdSolver")

    if b.isA(cmdx.kTransform):
        b = b.shape(type="rdSolver")

    if not a or not b:
        raise i__.UserWarning(
            "Bad selection",
            "%s or %s was not two solvers." % (a, b)
        )

    commands.link_solver(a, b)

    # Trigger a draw refresh
    cmds.select(cmds.ls(selection=True))

    log.info("Successfully linked %s -> %s" % (a, b))
    return kSuccess


@i__.with_undo_chunk
@with_exception_handling
def unlink_solver(selection=None, **opts):
    solvers = solvers_from_selection(selection)

    for solver in solvers:
        commands.unlink_solver(solver)
        log.info("Successfully unlinked %s" % solver)

    # Trigger a draw refresh
    cmds.select(cmds.ls(selection=True))
    cmds.refresh()

    return kSuccess


def air_field(selection=None, **opts):
    _field("airField", opts={
        "directionX": 1.0,
        "speed": 0.1,
        "magnitude": 100,
    })
    return kSuccess


def drag_field(selection=None, **opts):
    _field("dragField", opts={
        "magnitude": 10,
        "directionY": 1,
    })
    return kSuccess


def gravity_field(selection=None, **opts):
    up = cmdx.up_axis()

    _field("gravityField", {
        "directionY": up.y,
        "directionZ": up.z,
        "magnitude": -98.2,
    })

    return kSuccess


def newton_field(selection=None, **opts):
    _field("newtonField", opts={
        "magnitude": 100.0,
    })

    return kSuccess


def radial_field(selection=None, **opts):
    _field("radialField", opts={
        "magnitude": 200.0,
    })

    return kSuccess


def turbulence_field(selection=None, **opts):
    _field("turbulenceField", opts={
        "magnitude": 10.0,
        "frequency": 0.1,
    })

    return kSuccess


def uniform_field(selection=None, **opts):
    _field("uniformField", opts={
        "directionX": 1.0,
        "magnitude": 100.0,
    })

    return kSuccess


def vortex_field(selection=None, **opts):
    up = cmdx.up_axis()

    _field("vortexField", opts={
        "axisY": -up.y,
        "axisZ": -up.z,
        "magnitude": 100.0,
        "attenuation": 1.0,
    })

    return kSuccess


def volume_axis(selection=None, **opts):
    _field("volumeAxisField", opts={
        "magnitude": 10.0,
        "volumeShape": 1,  # Cube
    })

    return kSuccess


def volume_curve(selection=None, **opts):
    field = _field("volumeAxisField", opts={
        "volumeShape": 7,  # Curve
        "magnitude": 10,
        "sectionRadius": 2,
        "awayFromAxis": 0,
        "alongAxis": 1,
    })

    # Generate the default curve
    with cmdx.DagModifier() as mod:
        name = i__.unique_name("volumeAxisFieldCurve")
        shape_name = i__.shape_name(name)
        parent = mod.create_node("transform", name=name)
        shape = mod.create_node("nurbsCurve", name=shape_name, parent=parent)
        mod.set_attr(shape["cached"], cmdx.NurbsCurveData(
            points=((0, 0, 0), (1, 1, 0), (0, 2, 0)),
            degree=2
        ))

        mod.connect(shape["worldSpace"][0], field["inputCurve"])

    return kSuccess


@i__.with_undo_chunk
@with_exception_handling
def _field(typ, opts=None):
    field = commands.create_field(typ, opts)

    for solver in cmdx.ls(type="rdSolver"):
        commands.affect_solver(field, solver)

    cmds.select(str(field))

    return field


@i__.with_undo_chunk
@with_exception_handling
def use_selected_as_source(selection=None, **opts):
    markers = markers_from_selection()

    if len(markers) < 1:
        raise i__.UserWarning(
            "No marker selected",
            "Select both a marker and a field"
        )

    if len(markers) > 1:
        log.warning("Multiple markers selected, using %s" % markers[0])

    fields = selection or cmdx.sl(type="field", selection=True)

    if len(fields) < 1:
        raise i__.UserWarning(
            "No field selected",
            "Select both a marker and a field"
        )

    marker = markers[0]
    with cmdx.DGModifier() as mod:
        for field in fields:
            decompose = mod.create_node("decomposeMatrix")
            mod.connect(marker["outputMatrix"], decompose["inputMatrix"])
            mod.connect(decompose["outputTranslate"], field["translate"])

            commands._take_ownership(mod, marker, decompose)

    return field


@i__.with_undo_chunk
@with_exception_handling
def disconnect_source(selection=None, **opts):
    fields = selection or cmdx.sl(type="field", selection=True)

    if len(fields) < 1:
        raise i__.UserWarning(
            "No field selected",
            "Select a field to disconnect a source from"
        )

    with cmdx.DGModifier() as mod:
        for field in fields:
            decompose = field["translate"].input(type="decomposeMatrix")

            if not decompose:
                continue

            mod.delete_node(decompose)


@i__.with_undo_chunk
@with_exception_handling
def field_com_centroid(selection=None, **opts):
    markers = markers_from_selection(selection)

    if len(markers) < 1:
        raise i__.UserWarning(
            "No marker(s) selected",
            "Select one or more markers to edit."
        )

    with cmdx.DGModifier() as mod:
        for marker in markers:
            mod.set_attr(marker["fieldCentroids"], c.ComCentroid)

    return kSuccess


@i__.with_undo_chunk
@with_exception_handling
def field_volumetric_centroid(selection=None, **opts):
    markers = markers_from_selection(selection)

    if len(markers) < 1:
        raise i__.UserWarning(
            "No marker(s) selected",
            "Select one or more markers to edit."
        )

    with cmdx.DGModifier() as mod:
        for marker in markers:
            mod.set_attr(marker["fieldCentroids"], c.VolumetricCentroids)

    return kSuccess


@contextlib.contextmanager
def refresh_suspended():
    cmds.refresh(suspend=True)

    try:
        yield
    finally:
        cmds.refresh(suspend=False)


@contextlib.contextmanager
def isolate_select(nodes):
    isolated_panel = cmds.paneLayout("viewPanes", query=True, pane1=True)

    previous_selection = cmds.ls(selection=True)
    cmds.select(nodes)
    cmds.editor(isolated_panel,
                edit=True,
                lockMainConnection=True,
                mainListConnection="activeList")
    cmds.isolateSelect(isolated_panel, state=True)

    try:
        yield
    finally:
        cmds.isolateSelect(isolated_panel, state=False)
        cmds.select(previous_selection)


@with_exception_handling
def replace_marker_mesh(selection=None, **opts):
    opts = {
        "exclusive": _opt("replaceMeshExclusive", opts),
        "maintainOffset": _opt("replaceMeshMaintainOffset", opts),
        "maintainHistory": _opt("replaceMeshMaintainHistory", opts),
    }

    meshes = (
        _filtered_selection("mesh", selection) +
        _filtered_selection("nurbsCurve", selection) +
        _filtered_selection("nurbsSurface", selection)
    )

    markers = []
    for node in selection or cmdx.selection():
        if node.isA("rdMarker"):
            markers.append(node)

        elif node.isA(cmdx.kDagNode):
            marker = node["message"].output(type="rdMarker")
            if marker is not None:
                markers.append(marker)

    if len(markers) < 1:
        raise i__.UserWarning(
            "Selection Problem",
            "No marker selected. Select 1 mesh and 1 marker, in any order."
        )

    if len(markers) > 1:
        raise i__.UserWarning(
            "Selection Problem",
            "2 or more markers selected. Pick one."
        )

    if len(meshes) < 1:
        raise i__.UserWarning(
            "Selection Problem",
            "No meshes selected. Select 1 mesh and 1 marker."
        )

    if len(meshes) > 1:
        existing_geo = markers[0]["inputGeometry"].input()

        if existing_geo in meshes:
            meshes.remove(existing_geo)

        # Still got more?
        if len(meshes) > 1:
            log.warning(
                "%s are all selected"
                % ", ".join(str(m) for m in meshes)
            )

            raise i__.UserWarning(
                "Selection Problem",
                "2 or more meshes selected, pick one."
            )

    commands.replace_mesh(markers[0], meshes[0], opts=opts)

    # Make life easier for the user
    with cmdx.DagModifier() as mod:
        mod.set_attr(markers[0]["shapeType"], c.MeshShape)

    return kSuccess


def edit_marker_constraint_frames(selection=None):
    frames = []
    markers = set()

    for node in selection or cmdx.selection():
        marker = node

        if marker.isA(cmdx.kDagNode):
            marker = marker["message"].output(type="rdMarker")

        if not (marker and marker.isA("rdMarker")):
            raise i__.UserWarning(
                "No marker found",
                "%s was not a marker." % node
            )

        markers.add(marker)

    for marker in markers:
        frames.extend(commands.edit_constraint_frames(marker))

    log.info("Created %d pivots" % len(frames))
    cmds.select(list(map(str, frames)))
    return kSuccess


def delete_all_physics(selection=None, **opts):
    options.write("deleteFromSelection", False)
    delete_physics(selection, **opts)


def delete_physics_from_selection(selection=None, **opts):
    options.write("deleteFromSelection", True)
    delete_physics(selection, **opts)


@i__.with_undo_chunk
@with_exception_handling
def delete_physics(selection=None, **opts):
    if cmds.about(apiVersion=True) == 20220000:
        MessageBox(
            "Warning",
            "Maya 2022.0 has a critical bug leading to a crash "
            "when running this command. You will need the "
            "service pack 2022.1 or greater."
        )

        return kFailure

    delete = commands.delete_all_physics

    if _opt("deleteFromSelection", opts):
        selection = selection or cmdx.selection()

        if selection:
            def delete():
                return commands.delete_physics(selection)

    result = delete()

    any_node = cmds.ls()[0]
    cmds.select(any_node)  # Trigger a change to selection
    cmds.select(deselect=True)

    if any(result.values()):
        log.info(
            "Deleted {deletedRagdollNodeCount} Ragdoll nodes and "
            "{deletedOwnedNodeCount} owned nodes".format(**result)
        )
        return kSuccess

    else:
        return log.warning("Nothing deleted")


def select_type(typ):
    def select(selection=None, **opts):
        use_selection = _opt("selectUseSelection", opts)
        if use_selection:
            cmds.select(
                cmds.ls(selection=True, type=typ) or
                cmds.ls(type=typ)
            )
        else:
            cmds.select(cmds.ls(type=typ))

        return kSuccess

    return select


def select_markers(selection=None, **opts):
    return select_type("rdMarker")(selection, **opts)


def select_groups(selection=None, **opts):
    return select_type("rdGroup")(selection, **opts)


def select_solvers(selection=None, **opts):
    return select_type("rdSolver")(selection, **opts)


def select_group_members(selection=None, **opts):
    groups = _filtered_selection("rdGroup", selection)

    members = set()
    for group in groups:
        for el in group["inputStart"]:
            member = el.input()

            if member is None:
                continue

            members.add(member)

    cmds.select(list(map(str, members)))
    return kSuccess


#
# User Interface
#


def show_explorer(selection=None):
    if not json.loads(cmds.ragdollDump()):
        return

    def get_fresh_dump(*args, **kwargs):
        return json.loads(cmds.ragdollDump(*args, **kwargs))

    if ui.Explorer.instance and ui.isValid(ui.Explorer.instance):
        return ui.Explorer.instance.show()

    win = ui.Explorer(parent=ui.MayaWindow())
    win.load(get_fresh_dump)
    win.show(dockable=True)


def _last_command():
    """Store repeatable command at module-level

    This assumes no threading happens.

    """

    _last_command._func()


def repeatable(func):
    """Make `func` repeatable in Maya

    See https://groups.google.com/g/python_inside_maya
               /c/2GO5PGD6Q6w/m/U-97zyB_DAAJ

    """

    @functools.wraps(func)
    def repeatable_wrapper(*args, **kwargs):
        _last_command._func = func

        command = 'python("import {0};{0}._last_command()")'.format(__name__)
        result = func()

        try:
            cmds.repeatLast(
                addCommand=command,
                addCommandLabel=func.__name__
            )
        except Exception:
            pass

        return result
    return repeatable_wrapper


def welcome_user(*args):
    if ui.SplashScreen.instance and ui.isValid(ui.SplashScreen.instance):
        return ui.SplashScreen.instance.show()

    parent = ui.MayaWindow()
    win = ui.SplashScreen(parent)
    win.show()
    win.activateWindow()

    # Maya automatically centers new windows,
    # sometimes. On some platforms. Trust no one.
    ui.center_window(win)

    return win


def _Arg(var, label=None, callback=None):
    var = __.optionvars[var]
    var = copy.deepcopy(var)  # Allow edits to internal lists etc.

    # Special case
    if var["name"] == "solver":
        scenes = [n.shortestPath() for n in cmdx.ls(type="rdScene")]
        var["items"] = scenes + ["Create new solver"]
        var["default"] = 0
        var["initial"] = None  # Always prefer the latest created scene

        __.solvers = scenes

        options.write(var)  # Update this whenever the window is shown

    if label is not None:
        var["label"] = label

    # Restore persistent values, from Maya preferences
    optionvar = options.read(var)
    if optionvar is not None:
        var["initial"] = optionvar

    # Used elsewhere
    _ = var.pop("arg", var["name"])
    _ = var.pop("originalItems", None)

    depends = var.pop("depends", [])
    for dependency in depends:
        pass

    cls = getattr(qargparse, var.pop("type"))
    arg = cls(**var)

    if callback is not None:
        arg.changed.connect(callback)

    return arg


def _Window(key, command=None, cls=None):
    parent = ui.MayaWindow()
    menuitem = __.menuitems[key]
    args = map(_Arg, menuitem.get("options", []))

    win = (cls or ui.Options)(
        key,
        args,
        command=repeatable(command) if command else None,
        icon=_resource("icons", menuitem["icon"]),
        description=menuitem["summary"],
        media=menuitem.get("media", []),
        parent=parent
    )

    # On Windows, windows typically spawn in the
    # center of the screen. On Linux? Flip a coin.
    ui.center_window(win)

    win.show()

    return win


def global_preferences(*args):
    def callback():
        from maya import cmds
        ctime = cmds.currentTime(query=True)
        cmds.evalDeferred(lambda: cmds.currentTime(ctime, update=True))

    def global_preferences():
        pass

    window = _Window("globalPreferences", global_preferences)

    # Update viewport immediately whenever this changes
    scale = window.parser.find("scale")
    scale.changed.connect(callback)

    return window


def save_preferences(*args):
    options.save()
    log.info("Successfully saved Ragdoll preferences")


def reset_preferences(*args):
    options.reset()
    log.info("Successfully reset Ragdoll preferences")


def replace_marker_mesh_options(*args):
    return _Window("markerReplaceMesh", replace_marker_mesh)


def extract_markers_options(*args):
    return _Window("extractMarkers", extract_markers)


def create_lollipops_options(*args):
    return _Window("createLollipop", create_lollipops)


def _update_solver_options():
    if "originalItems" not in __.optionvars["markersAssignSolver"]:
        items = __.optionvars["markersAssignSolver"]["items"][:]
        __.optionvars["markersAssignSolver"]["originalItems"] = items

    solvers = cmdx.ls(type="rdSolver")
    solvers = [solver.shortestPath() for solver in solvers]
    items = solvers + __.optionvars["markersAssignSolver"]["originalItems"]

    __.optionvars["markersAssignSolver"]["items"] = items


def _update_group_options():
    if "originalItems" not in __.optionvars["markersAssignGroup"]:
        items = __.optionvars["markersAssignGroup"]["items"][:]
        __.optionvars["markersAssignGroup"]["originalItems"] = items

    groups = cmdx.ls(type="rdGroup")
    groups = [group.shortestPath() for group in groups]
    items = __.optionvars["markersAssignGroup"]["originalItems"] + groups
    __.optionvars["markersAssignGroup"]["items"] = items


def assign_marker_options(*args):
    _update_solver_options()
    _update_group_options()
    return _Window("assignMarker", assign_marker)


def assign_and_connect_options(*args):
    _update_solver_options()
    _update_group_options()
    return _Window("assignGroup", assign_and_connect)


def assign_environment_options(*args):
    _update_solver_options()
    return _Window("assignEnvironment", assign_environment)


def record_markers_options(*args):
    start = int(cmdx.animation_start_time().value)
    end = int(cmdx.animation_end_time().value)

    __.optionvars["markersRecordCustomStartTime"]["default"] = start
    __.optionvars["markersRecordCustomStartTime"]["min"] = start
    __.optionvars["markersRecordCustomStartTime"]["max"] = end
    __.optionvars["markersRecordCustomEndTime"]["default"] = end
    __.optionvars["markersRecordCustomEndTime"]["min"] = start
    __.optionvars["markersRecordCustomEndTime"]["max"] = end

    win = _Window("recordMarkers", record_markers)

    record_range = win.parser.find("markersRecordRange")
    start = win.parser.find("markersRecordCustomStartTime")
    end = win.parser.find("markersRecordCustomEndTime")

    def update_start_end():
        start.setEnabled(record_range.read() == 2)
        end.setEnabled(record_range.read() == 2)

    update_start_end()
    record_range.changed.connect(update_start_end)

    return win


def snap_markers_options(*args):
    return _Window("snapMarkers", snap_markers)


def retarget_marker_options(*args):
    return _Window("retargetMarker",
                   retarget_marker,
                   cls=widgets.RetargetWindow)


def create_pin_constraint_options(*args):
    return _Window("pinConstraint", create_pin_constraint)


def toggle_channel_box_attributes_options(*args):
    return _Window("toggleChannelBoxAttributes", toggle_channel_box_attributes)


def delete_physics_options(*args):
    return _Window("deleteAllPhysics", delete_physics)


# Let the Import UI initialise these, and then reuse it for
# any subsequent imports without a UI. To mimic the behavior
# of other menu items that don't *require* a UI.
_singleton_import_loader = None
_singleton_export_loader = None


def _import_physics_wrapper():
    override_solver = None
    if options.read("importSolver") == c.ImportSolverFromScene:
        existing_solvers = cmdx.ls(type="rdSolver")

        if existing_solvers:
            override_solver = existing_solvers[0].path()

    _singleton_import_loader.edit({
        "overrideSolver": override_solver,
    })

    try:
        with i__.Timer("importPhysics") as t:
            _singleton_import_loader.reinterpret()

    except Exception:
        log.warning(traceback.format_exc())
        log.warning("An unexpected error occurred, see Script Editor")
        return False

    else:
        stats = (_singleton_import_loader.count(), t.ms)
        cmds.inViewMessage(
            amg="Imported %d markers in <hl>%.2f ms</hl>" % stats,
            pos="topCenter",
            fade=True
        )

        log.info("Successfully imported %d markers in %.2f ms" % stats)

    return True


def _export_physics_wrapper(thumbnail=None):
    try:
        with i__.Timer("exportPhysics") as t:
            data = _singleton_export_loader.dump()

            if not data["entities"]:
                return log.error("Nothing to export")

            if not thumbnail:
                # Call this *before* opening up the dialog,
                # to ensure we don't mess up the active 3d viewport
                thumbnail = ui.view_to_pixmap()

            if "ui" not in data:
                data["ui"] = {}

            b64 = ui.pixmap_to_base64(thumbnail)
            data["ui"]["thumbnail"] = b64.decode("ascii")

            fname = options.read("exportPath")
            fname = os.path.normpath(fname)
            fname = fname.replace("\\", "/")  # Safe for all platforms

            try:
                dump.export(fname, data=data)
            except Exception:
                _print_exception()
                return log.warning("Could not export %s" % fname)

            # Update any currently opened Import UI
            for title, widget in __.widgets.items():
                if not isinstance(widget, ui.ImportOptions):
                    continue

                if not ui.isValid(widget):
                    continue

                log.warning("Updating currently opened Import UI")
                widget.on_path_changed(force=True)

    except Exception:
        log.warning(traceback.format_exc())
        log.warning("An unexpected error occurred, see Script Editor")
        return False

    stats = (_singleton_export_loader.count(), t.ms)
    cmds.inViewMessage(
        amg="Exported %d markers in <hl>%.2f ms</hl>" % stats,
        pos="topCenter",
        fade=True
    )

    log.info("Successfully exported %d markers in %.2f ms to %s" % (
        stats[0], stats[1], fname)
    )

    return True


def import_physics(selection=None, **opts):
    return import_physics_options()


def export_physics(selection=None, **opts):
    return export_physics_options()


def import_physics_options(*args):
    global _singleton_import_loader
    _singleton_import_loader = dump.Loader()

    #
    win = None

    def _on_selection_changed():
        use_selection = win.parser.find("importUseSelection")

        if use_selection.read():
            roots = cmds.ls(selection=True, type="transform", long=True)

            _singleton_import_loader.edit({"roots": roots})

        else:
            _singleton_import_loader.edit({"roots": []})

        win.reset()

    def on_selection_changed(clientData=None):
        try:
            _on_selection_changed()

        except Exception:
            # One the window is closed, this will cease to matter
            uninstall_selection_callback()

    def uninstall_selection_callback():
        from maya.api import OpenMaya as om
        callback = getattr(on_selection_changed, "_callback", None)
        if callback is not None:
            om.MMessage.removeCallback(callback)
            on_selection_changed._callback = None

    def install_selection_callback():
        uninstall_selection_callback()

        # Store callback on called function, it'll survive
        # any eventual module reloads too.
        from maya.api import OpenMaya as om
        on_selection_changed._callback = om.MModelMessage.addCallback(
            om.MModelMessage.kActiveListModified,
            on_selection_changed
        )

    def on_use_selection_changed():
        _on_selection_changed()

    def before_reset():
        """The UI was reset, for whatever reason"""
        _singleton_import_loader.edit({
            "matchBy": options.read("importMatchBy"),
            "searchAndReplace": options.read("importSearchAndReplace"),
            "preserveAttributes": options.read("importPreserveAttributes"),
            "namespace": options.read("importNamespaceCustom"),
            "createMissingTransforms": options.read(
                "importCreateMissingTransforms"
            ),
        })

    def import_physics():
        result = _import_physics_wrapper()
        win.reset()
        return result

    # Initialise namespaces
    namespaces = cmds.namespaceInfo(":", listOnlyNamespaces=True, recurse=True)
    namespaces = namespaces or []  # There may not be any

    for default_namespace in ("UI", "shared"):
        try:
            namespaces.remove(default_namespace)
        except ValueError:
            pass

    items = ["Off", "From File"]
    items.extend(namespaces)
    items.append("Custom")

    __.optionvars["importNamespace"]["items"] = items

    win = _Window("importPhysics", import_physics, cls=ui.ImportOptions)
    win.init(_singleton_import_loader)

    win.before_reset.connect(before_reset)
    use_selection = win.parser.find("importUseSelection")
    use_selection.changed.connect(on_use_selection_changed)

    ui.center_window(win)
    win.resize(ui.px(1100), ui.px(575))

    install_selection_callback()

    return win


def export_physics_options(*args):
    global _singleton_export_loader
    _singleton_export_loader = dump.Loader()

    def export_physics():
        thumbnail = win.parser.find("exportThumbnail")
        thumbnail = thumbnail.pixmap()
        result = _export_physics_wrapper(thumbnail)
        return result

    win = _Window("exportPhysics", export_physics, cls=ui.ExportOptions)

    def loader_factory(*args, **kwargs):
        data = dump.export()
        _singleton_export_loader.read(data)

        return _singleton_export_loader

    win.init(loader_factory)
    ui.center_window(win)
    win.resize(ui.px(1100), ui.px(410))

    return win


# Backwards compatibility
assign_single = assign_marker
assign_group = assign_and_connect<|MERGE_RESOLUTION|>--- conflicted
+++ resolved
@@ -1296,9 +1296,8 @@
 @with_exception_handling
 def markers_manipulator(selection=None, **opts):
     selection = markers_from_selection(selection)
-<<<<<<< HEAD
     if selection:
-        solvers = promote_linked_solvers(solvers_from_selection(selection))
+        solvers = i__.promote_linked_solvers(solvers_from_selection(selection))
         if len(solvers) == 1:
             # all markers in selection belong to a single solver, take one
             #   to manipulate.
@@ -1306,12 +1305,7 @@
         else:
             selection = solvers
     else:
-        selection = promote_linked_solvers(
-=======
-
-    if not selection:
         selection = i__.promote_linked_solvers(
->>>>>>> 05e1c1ad
             solvers_from_selection(selection) or cmdx.ls(type="rdSolver")
         )
 
